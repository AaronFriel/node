// Copyright Joyent, Inc. and other Node contributors.
//
// Permission is hereby granted, free of charge, to any person obtaining a
// copy of this software and associated documentation files (the
// "Software"), to deal in the Software without restriction, including
// without limitation the rights to use, copy, modify, merge, publish,
// distribute, sublicense, and/or sell copies of the Software, and to permit
// persons to whom the Software is furnished to do so, subject to the
// following conditions:
//
// The above copyright notice and this permission notice shall be included
// in all copies or substantial portions of the Software.
//
// THE SOFTWARE IS PROVIDED "AS IS", WITHOUT WARRANTY OF ANY KIND, EXPRESS
// OR IMPLIED, INCLUDING BUT NOT LIMITED TO THE WARRANTIES OF
// MERCHANTABILITY, FITNESS FOR A PARTICULAR PURPOSE AND NONINFRINGEMENT. IN
// NO EVENT SHALL THE AUTHORS OR COPYRIGHT HOLDERS BE LIABLE FOR ANY CLAIM,
// DAMAGES OR OTHER LIABILITY, WHETHER IN AN ACTION OF CONTRACT, TORT OR
// OTHERWISE, ARISING FROM, OUT OF OR IN CONNECTION WITH THE SOFTWARE OR THE
// USE OR OTHER DEALINGS IN THE SOFTWARE.

var net = require('net');
var url = require('url');
<<<<<<< HEAD
var util = require('util');
=======
var events = require('events');
var stream = require('stream');
var assert = require('assert').ok;
var Buffer = require('buffer').Buffer;
var constants = require('constants');

var Timer = process.binding('timer_wrap').Timer;

var DEFAULT_CIPHERS = 'ECDHE-RSA-AES128-SHA256:AES128-GCM-SHA256:' + // TLS 1.2
                      'RC4:HIGH:!MD5:!aNULL:!EDH';                   // TLS 1.0
>>>>>>> fe201969

// Allow {CLIENT_RENEG_LIMIT} client-initiated session renegotiations
// every {CLIENT_RENEG_WINDOW} seconds. An error event is emitted if more
// renegotations are seen. The settings are applied to all remote client
// connections.
exports.CLIENT_RENEG_LIMIT = 3;
exports.CLIENT_RENEG_WINDOW = 600;

exports.SLAB_BUFFER_SIZE = 10 * 1024 * 1024;

exports.DEFAULT_CIPHERS =
    // TLS 1.2
    'ECDHE-RSA-AES128-SHA256:DHE-RSA-AES128-SHA256:AES128-GCM-SHA256:' +
    // TLS 1.0
    'RC4:HIGH:!MD5:!aNULL';

exports.DEFAULT_ECDH_CURVE = 'prime256v1';

exports.getCiphers = function() {
  var names = process.binding('crypto').getSSLCiphers();
  // Drop all-caps names in favor of their lowercase aliases,
  var ctx = {};
  names.forEach(function(name) {
    if (/^[0-9A-Z\-]+$/.test(name)) name = name.toLowerCase();
    ctx[name] = true;
  });
  return Object.getOwnPropertyNames(ctx).sort();
};

// Convert protocols array into valid OpenSSL protocols list
// ("\x06spdy/2\x08http/1.1\x08http/1.0")
exports.convertNPNProtocols = function convertNPNProtocols(NPNProtocols, out) {
  // If NPNProtocols is Array - translate it into buffer
  if (util.isArray(NPNProtocols)) {
    var buff = new Buffer(NPNProtocols.reduce(function(p, c) {
      return p + 1 + Buffer.byteLength(c);
    }, 0));

    NPNProtocols.reduce(function(offset, c) {
      var clen = Buffer.byteLength(c);
      buff[offset] = clen;
      buff.write(c, offset + 1);

      return offset + 1 + clen;
    }, 0);

    NPNProtocols = buff;
  }

  // If it's already a Buffer - store it
  if (util.isBuffer(NPNProtocols)) {
    out.NPNProtocols = NPNProtocols;
  }
};

exports.checkServerIdentity = function checkServerIdentity(host, cert) {
  // Create regexp to much hostnames
  function regexpify(host, wildcards) {
    // Add trailing dot (make hostnames uniform)
    if (!/\.$/.test(host)) host += '.';

    // The same applies to hostname with more than one wildcard,
    // if hostname has wildcard when wildcards are not allowed,
    // or if there are less than two dots after wildcard (i.e. *.com or *d.com)
    //
    // also
    //
    // "The client SHOULD NOT attempt to match a presented identifier in
    // which the wildcard character comprises a label other than the
    // left-most label (e.g., do not match bar.*.example.net)."
    // RFC6125
    if (!wildcards && /\*/.test(host) || /[\.\*].*\*/.test(host) ||
        /\*/.test(host) && !/\*.*\..+\..+/.test(host)) {
      return /$./;
    }

    // Replace wildcard chars with regexp's wildcard and
    // escape all characters that have special meaning in regexps
    // (i.e. '.', '[', '{', '*', and others)
    var re = host.replace(
        /\*([a-z0-9\\-_\.])|[\.,\-\\\^\$+?*\[\]\(\):!\|{}]/g,
        function(all, sub) {
          if (sub) return '[a-z0-9\\-_]*' + (sub === '-' ? '\\-' : sub);
          return '\\' + all;
        });

    return new RegExp('^' + re + '$', 'i');
  }

  var dnsNames = [],
      uriNames = [],
      ips = [],
      matchCN = true,
      valid = false,
      reason = 'Unknown reason';

  // There're several names to perform check against:
  // CN and altnames in certificate extension
  // (DNS names, IP addresses, and URIs)
  //
  // Walk through altnames and generate lists of those names
  if (cert.subjectaltname) {
    cert.subjectaltname.split(/, /g).forEach(function(altname) {
      var option = altname.match(/^(DNS|IP Address|URI):(.*)$/);
      if (!option)
        return;
      if (option[1] === 'DNS') {
        dnsNames.push(option[2]);
      } else if (option[1] === 'IP Address') {
        ips.push(option[2]);
      } else if (option[1] === 'URI') {
        var uri = url.parse(option[2]);
        if (uri) uriNames.push(uri.hostname);
      }
    });
  }

  // If hostname is an IP address, it should be present in the list of IP
  // addresses.
  if (net.isIP(host)) {
    valid = ips.some(function(ip) {
      return ip === host;
    });
    if (!valid) {
      reason = util.format('IP: %s is not in the cert\'s list: %s',
                           host,
                           ips.join(', '));
    }
  } else {
    // Transform hostname to canonical form
    if (!/\.$/.test(host)) host += '.';

    // Otherwise check all DNS/URI records from certificate
    // (with allowed wildcards)
    dnsNames = dnsNames.map(function(name) {
      return regexpify(name, true);
    });

    // Wildcards ain't allowed in URI names
    uriNames = uriNames.map(function(name) {
      return regexpify(name, false);
    });

    dnsNames = dnsNames.concat(uriNames);

    if (dnsNames.length > 0) matchCN = false;

    // Match against Common Name (CN) only if no supported identifiers are
    // present.
    //
    // "As noted, a client MUST NOT seek a match for a reference identifier
    //  of CN-ID if the presented identifiers include a DNS-ID, SRV-ID,
    //  URI-ID, or any application-specific identifier types supported by the
    //  client."
    // RFC6125
    if (matchCN) {
      var commonNames = cert.subject.CN;
      if (util.isArray(commonNames)) {
        for (var i = 0, k = commonNames.length; i < k; ++i) {
          dnsNames.push(regexpify(commonNames[i], true));
        }
      } else {
        dnsNames.push(regexpify(commonNames, true));
      }
    }

    valid = dnsNames.some(function(re) {
      return re.test(host);
    });

    if (!valid) {
      if (cert.subjectaltname) {
        reason = util.format('Host: %s is not in the cert\'s altnames: %s',
                             host,
                             cert.subjectaltname);
      } else {
        reason = util.format('Host: %s is not cert\'s CN: %s',
                             host,
                             cert.subject.CN);
      }
    }
  }

  if (!valid) {
    var err = new Error(
        util.format('Hostname/IP doesn\'t match certificate\'s altnames: %j',
                    reason));
    err.reason = reason;
    err.host = host;
    err.cert = cert;
    return err;
  }
};

// Example:
// C=US\nST=CA\nL=SF\nO=Joyent\nOU=Node.js\nCN=ca1\nemailAddress=ry@clouds.org
exports.parseCertString = function parseCertString(s) {
  var out = {};
  var parts = s.split('\n');
  for (var i = 0, len = parts.length; i < len; i++) {
    var sepIndex = parts[i].indexOf('=');
    if (sepIndex > 0) {
      var key = parts[i].slice(0, sepIndex);
      var value = parts[i].slice(sepIndex + 1);
      if (key in out) {
        if (!util.isArray(out[key])) {
          out[key] = [out[key]];
        }
        out[key].push(value);
      } else {
        out[key] = value;
      }
    }
  }
  return out;
};

<<<<<<< HEAD
// Public API
exports.createSecureContext = require('_tls_common').createSecureContext;
exports.SecureContext = require('_tls_common').SecureContext;
exports.TLSSocket = require('_tls_wrap').TLSSocket;
exports.Server = require('_tls_wrap').Server;
exports.createServer = require('_tls_wrap').createServer;
exports.connect = require('_tls_wrap').connect;
exports.createSecurePair = require('_tls_legacy').createSecurePair;
=======

CryptoStream.prototype.destroySoon = function(err) {
  if (this === this.pair.cleartext) {
    debug('cleartext.destroySoon');
  } else {
    debug('encrypted.destroySoon');
  }

  if (this.writable)
    this.end();

  if (this._writableState.finished && this._opposite._ended) {
    this.destroy();
  } else {
    // Wait for both `finish` and `end` events to ensure that all data that
    // was written on this side was read from the other side.
    var self = this;
    var waiting = 1;
    this._opposite.once('end', finish);
    if (!this._finished) {
      this.once('finish', finish);
      ++waiting;
    }
  }

  function finish() {
    if (--waiting === 0) self.destroy();
  }
};


CryptoStream.prototype.destroy = function(err) {
  if (this._destroyed) return;
  this._destroyed = true;
  this.readable = this.writable = false;

  // Destroy both ends
  if (this === this.pair.cleartext) {
    debug('cleartext.destroy');
  } else {
    debug('encrypted.destroy');
  }
  this._opposite.destroy();

  var self = this;
  process.nextTick(function() {
    // Force EOF
    self.push(null);

    // Emit 'close' event
    self.emit('close', err ? true : false);
  });
};


CryptoStream.prototype._done = function() {
  this._doneFlag = true;

  if (this === this.pair.encrypted && !this.pair._secureEstablished)
    return this.pair.error();

  if (this.pair.cleartext._doneFlag &&
      this.pair.encrypted._doneFlag &&
      !this.pair._doneFlag) {
    // If both streams are done:
    this.pair.destroy();
  }
};


// readyState is deprecated. Don't use it.
Object.defineProperty(CryptoStream.prototype, 'readyState', {
  get: function() {
    if (this._connecting) {
      return 'opening';
    } else if (this.readable && this.writable) {
      return 'open';
    } else if (this.readable && !this.writable) {
      return 'readOnly';
    } else if (!this.readable && this.writable) {
      return 'writeOnly';
    } else {
      return 'closed';
    }
  }
});


function CleartextStream(pair, options) {
  CryptoStream.call(this, pair, options);

  // This is a fake kludge to support how the http impl sits
  // on top of net Sockets
  var self = this;
  this._handle = {
    readStop: function() {
      self._reading = false;
    },
    readStart: function() {
      if (self._reading && self._readableState.length > 0) return;
      self._reading = true;
      self.read(0);
      if (self._opposite.readable) self._opposite.read(0);
    }
  };
}
util.inherits(CleartextStream, CryptoStream);


CleartextStream.prototype._internallyPendingBytes = function() {
  if (this.pair.ssl) {
    return this.pair.ssl.clearPending();
  } else {
    return 0;
  }
};


CleartextStream.prototype.address = function() {
  return this.socket && this.socket.address();
};


CleartextStream.prototype.__defineGetter__('remoteAddress', function() {
  return this.socket && this.socket.remoteAddress;
});


CleartextStream.prototype.__defineGetter__('remotePort', function() {
  return this.socket && this.socket.remotePort;
});

function EncryptedStream(pair, options) {
  CryptoStream.call(this, pair, options);
}
util.inherits(EncryptedStream, CryptoStream);


EncryptedStream.prototype._internallyPendingBytes = function() {
  if (this.pair.ssl) {
    return this.pair.ssl.encPending();
  } else {
    return 0;
  }
};


function onhandshakestart() {
  debug('onhandshakestart');

  var self = this;
  var ssl = self.ssl;
  var now = Timer.now();

  assert(now >= ssl.lastHandshakeTime);

  if ((now - ssl.lastHandshakeTime) >= exports.CLIENT_RENEG_WINDOW * 1000) {
    ssl.handshakes = 0;
  }

  var first = (ssl.lastHandshakeTime === 0);
  ssl.lastHandshakeTime = now;
  if (first) return;

  if (++ssl.handshakes > exports.CLIENT_RENEG_LIMIT) {
    // Defer the error event to the next tick. We're being called from OpenSSL's
    // state machine and OpenSSL is not re-entrant. We cannot allow the user's
    // callback to destroy the connection right now, it would crash and burn.
    setImmediate(function() {
      var err = new Error('TLS session renegotiation attack detected.');
      if (self.cleartext) self.cleartext.emit('error', err);
    });
  }
}


function onhandshakedone() {
  // for future use
  debug('onhandshakedone');
}


function onclienthello(hello) {
  var self = this,
      once = false;

  this._resumingSession = true;
  function callback(err, session) {
    if (once) return;
    once = true;

    if (err) return self.socket.destroy(err);

    self.ssl.loadSession(session);

    // Cycle data
    self._resumingSession = false;
    self.cleartext.read(0);
    self.encrypted.read(0);
  }

  if (hello.sessionId.length <= 0 ||
      !this.server ||
      !this.server.emit('resumeSession', hello.sessionId, callback)) {
    callback(null, null);
  }
}


function onnewsession(key, session) {
  if (!this.server) return;
  this.server.emit('newSession', key, session);
}


/**
 * Provides a pair of streams to do encrypted communication.
 */

function SecurePair(credentials, isServer, requestCert, rejectUnauthorized,
                    options) {
  if (!(this instanceof SecurePair)) {
    return new SecurePair(credentials,
                          isServer,
                          requestCert,
                          rejectUnauthorized,
                          options);
  }

  var self = this;

  options || (options = {});

  events.EventEmitter.call(this);

  this.server = options.server;
  this._secureEstablished = false;
  this._isServer = isServer ? true : false;
  this._encWriteState = true;
  this._clearWriteState = true;
  this._doneFlag = false;
  this._destroying = false;

  if (!credentials) {
    this.credentials = crypto.createCredentials();
  } else {
    this.credentials = credentials;
  }

  if (!this._isServer) {
    // For clients, we will always have either a given ca list or be using
    // default one
    requestCert = true;
  }

  this._rejectUnauthorized = rejectUnauthorized ? true : false;
  this._requestCert = requestCert ? true : false;

  this.ssl = new Connection(this.credentials.context,
                            this._isServer ? true : false,
                            this._isServer ? this._requestCert :
                                             options.servername,
                            this._rejectUnauthorized);

  if (this._isServer) {
    this.ssl.onhandshakestart = onhandshakestart.bind(this);
    this.ssl.onhandshakedone = onhandshakedone.bind(this);
    this.ssl.onclienthello = onclienthello.bind(this);
    this.ssl.onnewsession = onnewsession.bind(this);
    this.ssl.lastHandshakeTime = 0;
    this.ssl.handshakes = 0;
  }

  if (process.features.tls_sni) {
    if (this._isServer && options.SNICallback) {
      this.ssl.setSNICallback(options.SNICallback);
    }
    this.servername = null;
  }

  if (process.features.tls_npn && options.NPNProtocols) {
    this.ssl.setNPNProtocols(options.NPNProtocols);
    this.npnProtocol = null;
  }

  /* Acts as a r/w stream to the cleartext side of the stream. */
  this.cleartext = new CleartextStream(this, options.cleartext);

  /* Acts as a r/w stream to the encrypted side of the stream. */
  this.encrypted = new EncryptedStream(this, options.encrypted);

  /* Let streams know about each other */
  this.cleartext._opposite = this.encrypted;
  this.encrypted._opposite = this.cleartext;
  this.cleartext.init();
  this.encrypted.init();

  process.nextTick(function() {
    /* The Connection may be destroyed by an abort call */
    if (self.ssl) {
      self.ssl.start();

      /* In case of cipher suite failures - SSL_accept/SSL_connect may fail */
      if (self.ssl && self.ssl.error)
        self.error();
    }
  });
}

util.inherits(SecurePair, events.EventEmitter);


exports.createSecurePair = function(credentials,
                                    isServer,
                                    requestCert,
                                    rejectUnauthorized) {
  var pair = new SecurePair(credentials,
                            isServer,
                            requestCert,
                            rejectUnauthorized);
  return pair;
};


SecurePair.prototype.maybeInitFinished = function() {
  if (this.ssl && !this._secureEstablished && this.ssl.isInitFinished()) {
    if (process.features.tls_npn) {
      this.npnProtocol = this.ssl.getNegotiatedProtocol();
    }

    if (process.features.tls_sni) {
      this.servername = this.ssl.getServername();
    }

    this._secureEstablished = true;
    debug('secure established');
    this.emit('secure');
  }
};


SecurePair.prototype.destroy = function() {
  if (this._destroying) return;

  if (!this._doneFlag) {
    debug('SecurePair.destroy');
    this._destroying = true;

    // SecurePair should be destroyed only after it's streams
    this.cleartext.destroy();
    this.encrypted.destroy();

    this._doneFlag = true;
    this.ssl.error = null;
    this.ssl.close();
    this.ssl = null;
  }
};


SecurePair.prototype.error = function(returnOnly) {
  var err = this.ssl.error;
  this.ssl.error = null;

  if (!this._secureEstablished) {
    // Emit ECONNRESET instead of zero return
    if (!err || err.message === 'ZERO_RETURN') {
      var connReset = new Error('socket hang up');
      connReset.code = 'ECONNRESET';
      connReset.sslError = err && err.message;

      err = connReset;
    }
    this.destroy();
    if (!returnOnly) this.emit('error', err);
  } else if (this._isServer &&
             this._rejectUnauthorized &&
             /peer did not return a certificate/.test(err.message)) {
    // Not really an error.
    this.destroy();
  } else {
    if (!returnOnly) this.cleartext.emit('error', err);
  }
  return err;
};

// TODO: support anonymous (nocert) and PSK


// AUTHENTICATION MODES
//
// There are several levels of authentication that TLS/SSL supports.
// Read more about this in "man SSL_set_verify".
//
// 1. The server sends a certificate to the client but does not request a
// cert from the client. This is common for most HTTPS servers. The browser
// can verify the identity of the server, but the server does not know who
// the client is. Authenticating the client is usually done over HTTP using
// login boxes and cookies and stuff.
//
// 2. The server sends a cert to the client and requests that the client
// also send it a cert. The client knows who the server is and the server is
// requesting the client also identify themselves. There are several
// outcomes:
//
//   A) verifyError returns null meaning the client's certificate is signed
//   by one of the server's CAs. The server know's the client idenity now
//   and the client is authorized.
//
//   B) For some reason the client's certificate is not acceptable -
//   verifyError returns a string indicating the problem. The server can
//   either (i) reject the client or (ii) allow the client to connect as an
//   unauthorized connection.
//
// The mode is controlled by two boolean variables.
//
// requestCert
//   If true the server requests a certificate from client connections. For
//   the common HTTPS case, users will want this to be false, which is what
//   it defaults to.
//
// rejectUnauthorized
//   If true clients whose certificates are invalid for any reason will not
//   be allowed to make connections. If false, they will simply be marked as
//   unauthorized but secure communication will continue. By default this is
//   true.
//
//
//
// Options:
// - requestCert. Send verify request. Default to false.
// - rejectUnauthorized. Boolean, default to true.
// - key. string.
// - cert: string.
// - ca: string or array of strings.
//
// emit 'secureConnection'
//   function (cleartextStream, encryptedStream) { }
//
//   'cleartextStream' has the boolean property 'authorized' to determine if
//   it was verified by the CA. If 'authorized' is false, a property
//   'authorizationError' is set on cleartextStream and has the possible
//   values:
//
//   "UNABLE_TO_GET_ISSUER_CERT", "UNABLE_TO_GET_CRL",
//   "UNABLE_TO_DECRYPT_CERT_SIGNATURE", "UNABLE_TO_DECRYPT_CRL_SIGNATURE",
//   "UNABLE_TO_DECODE_ISSUER_PUBLIC_KEY", "CERT_SIGNATURE_FAILURE",
//   "CRL_SIGNATURE_FAILURE", "CERT_NOT_YET_VALID" "CERT_HAS_EXPIRED",
//   "CRL_NOT_YET_VALID", "CRL_HAS_EXPIRED" "ERROR_IN_CERT_NOT_BEFORE_FIELD",
//   "ERROR_IN_CERT_NOT_AFTER_FIELD", "ERROR_IN_CRL_LAST_UPDATE_FIELD",
//   "ERROR_IN_CRL_NEXT_UPDATE_FIELD", "OUT_OF_MEM",
//   "DEPTH_ZERO_SELF_SIGNED_CERT", "SELF_SIGNED_CERT_IN_CHAIN",
//   "UNABLE_TO_GET_ISSUER_CERT_LOCALLY", "UNABLE_TO_VERIFY_LEAF_SIGNATURE",
//   "CERT_CHAIN_TOO_LONG", "CERT_REVOKED" "INVALID_CA",
//   "PATH_LENGTH_EXCEEDED", "INVALID_PURPOSE" "CERT_UNTRUSTED",
//   "CERT_REJECTED"
//
//
// TODO:
// cleartext.credentials (by mirroring from pair object)
// cleartext.getCertificate() (by mirroring from pair.credentials.context)
function Server(/* [options], listener */) {
  var options, listener;
  if (typeof arguments[0] == 'object') {
    options = arguments[0];
    listener = arguments[1];
  } else if (typeof arguments[0] == 'function') {
    options = {};
    listener = arguments[0];
  }

  if (!(this instanceof Server)) return new Server(options, listener);

  this._contexts = [];

  var self = this;

  // Handle option defaults:
  this.setOptions(options);

  if (!self.pfx && (!self.cert || !self.key)) {
    throw new Error('Missing PFX or certificate + private key.');
  }

  var sharedCreds = crypto.createCredentials({
    pfx: self.pfx,
    key: self.key,
    passphrase: self.passphrase,
    cert: self.cert,
    ca: self.ca,
    ciphers: self.ciphers || DEFAULT_CIPHERS,
    secureProtocol: self.secureProtocol,
    secureOptions: self.secureOptions,
    crl: self.crl,
    sessionIdContext: self.sessionIdContext
  });

  var timeout = options.handshakeTimeout || (120 * 1000);

  if (typeof timeout !== 'number') {
    throw new TypeError('handshakeTimeout must be a number');
  }

  // constructor call
  net.Server.call(this, function(socket) {
    var connOps = {
      secureProtocol: self.secureProtocol,
      secureOptions: self.secureOptions
    };

    var creds = crypto.createCredentials(connOps, sharedCreds.context);

    var pair = new SecurePair(creds,
                              true,
                              self.requestCert,
                              self.rejectUnauthorized,
                              {
                                server: self,
                                NPNProtocols: self.NPNProtocols,
                                SNICallback: self.SNICallback,

                                // Stream options
                                cleartext: self._cleartext,
                                encrypted: self._encrypted
                              });

    var cleartext = pipe(pair, socket);
    cleartext._controlReleased = false;

    function listener() {
      pair.emit('error', new Error('TLS handshake timeout'));
    }

    if (timeout > 0) {
      socket.setTimeout(timeout, listener);
    }

    pair.once('secure', function() {
      socket.setTimeout(0, listener);

      pair.cleartext.authorized = false;
      pair.cleartext.npnProtocol = pair.npnProtocol;
      pair.cleartext.servername = pair.servername;

      if (!self.requestCert) {
        cleartext._controlReleased = true;
        self.emit('secureConnection', pair.cleartext, pair.encrypted);
      } else {
        var verifyError = pair.ssl.verifyError();
        if (verifyError) {
          pair.cleartext.authorizationError = verifyError.message;

          if (self.rejectUnauthorized) {
            socket.destroy();
            pair.destroy();
          } else {
            cleartext._controlReleased = true;
            self.emit('secureConnection', pair.cleartext, pair.encrypted);
          }
        } else {
          pair.cleartext.authorized = true;
          cleartext._controlReleased = true;
          self.emit('secureConnection', pair.cleartext, pair.encrypted);
        }
      }
    });
    pair.on('error', function(err) {
      self.emit('clientError', err, this);
    });
  });

  if (listener) {
    this.on('secureConnection', listener);
  }
}

util.inherits(Server, net.Server);
exports.Server = Server;
exports.createServer = function(options, listener) {
  return new Server(options, listener);
};


Server.prototype.setOptions = function(options) {
  if (typeof options.requestCert == 'boolean') {
    this.requestCert = options.requestCert;
  } else {
    this.requestCert = false;
  }

  if (typeof options.rejectUnauthorized == 'boolean') {
    this.rejectUnauthorized = options.rejectUnauthorized;
  } else {
    this.rejectUnauthorized = false;
  }

  if (options.pfx) this.pfx = options.pfx;
  if (options.key) this.key = options.key;
  if (options.passphrase) this.passphrase = options.passphrase;
  if (options.cert) this.cert = options.cert;
  if (options.ca) this.ca = options.ca;
  if (options.secureProtocol) this.secureProtocol = options.secureProtocol;
  if (options.crl) this.crl = options.crl;
  if (options.ciphers) this.ciphers = options.ciphers;

  var secureOptions = crypto._getSecureOptions(options.secureProtocol,
                                               options.secureOptions);

  if (options.honorCipherOrder) {
    secureOptions |= constants.SSL_OP_CIPHER_SERVER_PREFERENCE;
  }

  this.secureOptions = secureOptions;

  if (options.NPNProtocols) convertNPNProtocols(options.NPNProtocols, this);
  if (options.SNICallback) {
    this.SNICallback = options.SNICallback;
  } else {
    this.SNICallback = this.SNICallback.bind(this);
  }
  if (options.sessionIdContext) {
    this.sessionIdContext = options.sessionIdContext;
  } else if (this.requestCert) {
    this.sessionIdContext = crypto.createHash('md5')
                                  .update(process.argv.join(' '))
                                  .digest('hex');
  }
  if (options.cleartext) this.cleartext = options.cleartext;
  if (options.encrypted) this.encrypted = options.encrypted;
};

// SNI Contexts High-Level API
Server.prototype.addContext = function(servername, credentials) {
  if (!servername) {
    throw 'Servername is required parameter for Server.addContext';
  }

  var re = new RegExp('^' +
                      servername.replace(/([\.^$+?\-\\[\]{}])/g, '\\$1')
                                .replace(/\*/g, '.*') +
                      '$');
  this._contexts.push([re, crypto.createCredentials(credentials).context]);
};

Server.prototype.SNICallback = function(servername) {
  var ctx;

  this._contexts.some(function(elem) {
    if (servername.match(elem[0]) !== null) {
      ctx = elem[1];
      return true;
    }
  });

  return ctx;
};


// Target API:
//
//  var s = tls.connect({port: 8000, host: "google.com"}, function() {
//    if (!s.authorized) {
//      s.destroy();
//      return;
//    }
//
//    // s.socket;
//
//    s.end("hello world\n");
//  });
//
//
function normalizeConnectArgs(listArgs) {
  var args = net._normalizeConnectArgs(listArgs);
  var options = args[0];
  var cb = args[1];

  if (typeof listArgs[1] === 'object') {
    options = util._extend(options, listArgs[1]);
  } else if (typeof listArgs[2] === 'object') {
    options = util._extend(options, listArgs[2]);
  }

  return (cb) ? [options, cb] : [options];
}

exports.connect = function(/* [port, host], options, cb */) {
  var args = normalizeConnectArgs(arguments);
  var options = args[0];
  var cb = args[1];

  var defaults = {
    rejectUnauthorized: '0' !== process.env.NODE_TLS_REJECT_UNAUTHORIZED
  };
  options = util._extend(defaults, options || {});

  options.secureOptions = crypto._getSecureOptions(options.secureProtocol,
                                                   options.secureOptions);

  var socket = options.socket ? options.socket : new net.Stream();

  var sslcontext = crypto.createCredentials(options);

  var NPN = {};
  convertNPNProtocols(options.NPNProtocols, NPN);
  var hostname = options.servername || options.host || 'localhost',
      pair = new SecurePair(sslcontext, false, true,
                            options.rejectUnauthorized === true ? true : false,
                            {
                              NPNProtocols: NPN.NPNProtocols,
                              servername: hostname,
                              cleartext: options.cleartext,
                              encrypted: options.encrypted
                            });

  if (options.session) {
    var session = options.session;
    if (typeof session === 'string')
      session = new Buffer(session, 'binary');
    pair.ssl.setSession(session);
  }

  var cleartext = pipe(pair, socket);
  if (cb) {
    cleartext.once('secureConnect', cb);
  }

  if (!options.socket) {
    var connect_opt = (options.path && !options.port) ? {path: options.path} : {
      port: options.port,
      host: options.host,
      localAddress: options.localAddress
    };
    socket.connect(connect_opt);
  }

  pair.on('secure', function() {
    var verifyError = pair.ssl.verifyError();

    cleartext.npnProtocol = pair.npnProtocol;

    // Verify that server's identity matches it's certificate's names
    if (!verifyError) {
      var validCert = checkServerIdentity(hostname,
                                          pair.cleartext.getPeerCertificate());
      if (!validCert) {
        verifyError = new Error('Hostname/IP doesn\'t match certificate\'s ' +
                                'altnames');
      }
    }

    if (verifyError) {
      cleartext.authorized = false;
      cleartext.authorizationError = verifyError.message;

      if (pair._rejectUnauthorized) {
        cleartext.emit('error', verifyError);
        pair.destroy();
      } else {
        cleartext.emit('secureConnect');
      }
    } else {
      cleartext.authorized = true;
      cleartext.emit('secureConnect');
    }
  });
  pair.on('error', function(err) {
    cleartext.emit('error', err);
  });

  cleartext._controlReleased = true;
  return cleartext;
};


function pipe(pair, socket) {
  pair.encrypted.pipe(socket);
  socket.pipe(pair.encrypted);

  pair.encrypted.on('close', function() {
    process.nextTick(function() {
      // Encrypted should be unpiped from socket to prevent possible
      // write after destroy.
      pair.encrypted.unpipe(socket);
      socket.destroySoon();
    });
  });

  pair.fd = socket.fd;
  var cleartext = pair.cleartext;
  cleartext.socket = socket;
  cleartext.encrypted = pair.encrypted;
  cleartext.authorized = false;

  // cycle the data whenever the socket drains, so that
  // we can pull some more into it.  normally this would
  // be handled by the fact that pipe() triggers read() calls
  // on writable.drain, but CryptoStreams are a bit more
  // complicated.  Since the encrypted side actually gets
  // its data from the cleartext side, we have to give it a
  // light kick to get in motion again.
  socket.on('drain', function() {
    if (pair.encrypted._pending)
      pair.encrypted._writePending();
    if (pair.cleartext._pending)
      pair.cleartext._writePending();
    pair.encrypted.read(0);
    pair.cleartext.read(0);
  });

  function onerror(e) {
    if (cleartext._controlReleased) {
      cleartext.emit('error', e);
    }
  }

  function onclose() {
    socket.removeListener('error', onerror);
    socket.removeListener('timeout', ontimeout);
  }

  function ontimeout() {
    cleartext.emit('timeout');
  }

  socket.on('error', onerror);
  socket.on('close', onclose);
  socket.on('timeout', ontimeout);

  return cleartext;
}
>>>>>>> fe201969
<|MERGE_RESOLUTION|>--- conflicted
+++ resolved
@@ -21,20 +21,8 @@
 
 var net = require('net');
 var url = require('url');
-<<<<<<< HEAD
 var util = require('util');
-=======
-var events = require('events');
-var stream = require('stream');
-var assert = require('assert').ok;
 var Buffer = require('buffer').Buffer;
-var constants = require('constants');
-
-var Timer = process.binding('timer_wrap').Timer;
-
-var DEFAULT_CIPHERS = 'ECDHE-RSA-AES128-SHA256:AES128-GCM-SHA256:' + // TLS 1.2
-                      'RC4:HIGH:!MD5:!aNULL:!EDH';                   // TLS 1.0
->>>>>>> fe201969
 
 // Allow {CLIENT_RENEG_LIMIT} client-initiated session renegotiations
 // every {CLIENT_RENEG_WINDOW} seconds. An error event is emitted if more
@@ -252,7 +240,6 @@
   return out;
 };
 
-<<<<<<< HEAD
 // Public API
 exports.createSecureContext = require('_tls_common').createSecureContext;
 exports.SecureContext = require('_tls_common').SecureContext;
@@ -260,837 +247,4 @@
 exports.Server = require('_tls_wrap').Server;
 exports.createServer = require('_tls_wrap').createServer;
 exports.connect = require('_tls_wrap').connect;
-exports.createSecurePair = require('_tls_legacy').createSecurePair;
-=======
-
-CryptoStream.prototype.destroySoon = function(err) {
-  if (this === this.pair.cleartext) {
-    debug('cleartext.destroySoon');
-  } else {
-    debug('encrypted.destroySoon');
-  }
-
-  if (this.writable)
-    this.end();
-
-  if (this._writableState.finished && this._opposite._ended) {
-    this.destroy();
-  } else {
-    // Wait for both `finish` and `end` events to ensure that all data that
-    // was written on this side was read from the other side.
-    var self = this;
-    var waiting = 1;
-    this._opposite.once('end', finish);
-    if (!this._finished) {
-      this.once('finish', finish);
-      ++waiting;
-    }
-  }
-
-  function finish() {
-    if (--waiting === 0) self.destroy();
-  }
-};
-
-
-CryptoStream.prototype.destroy = function(err) {
-  if (this._destroyed) return;
-  this._destroyed = true;
-  this.readable = this.writable = false;
-
-  // Destroy both ends
-  if (this === this.pair.cleartext) {
-    debug('cleartext.destroy');
-  } else {
-    debug('encrypted.destroy');
-  }
-  this._opposite.destroy();
-
-  var self = this;
-  process.nextTick(function() {
-    // Force EOF
-    self.push(null);
-
-    // Emit 'close' event
-    self.emit('close', err ? true : false);
-  });
-};
-
-
-CryptoStream.prototype._done = function() {
-  this._doneFlag = true;
-
-  if (this === this.pair.encrypted && !this.pair._secureEstablished)
-    return this.pair.error();
-
-  if (this.pair.cleartext._doneFlag &&
-      this.pair.encrypted._doneFlag &&
-      !this.pair._doneFlag) {
-    // If both streams are done:
-    this.pair.destroy();
-  }
-};
-
-
-// readyState is deprecated. Don't use it.
-Object.defineProperty(CryptoStream.prototype, 'readyState', {
-  get: function() {
-    if (this._connecting) {
-      return 'opening';
-    } else if (this.readable && this.writable) {
-      return 'open';
-    } else if (this.readable && !this.writable) {
-      return 'readOnly';
-    } else if (!this.readable && this.writable) {
-      return 'writeOnly';
-    } else {
-      return 'closed';
-    }
-  }
-});
-
-
-function CleartextStream(pair, options) {
-  CryptoStream.call(this, pair, options);
-
-  // This is a fake kludge to support how the http impl sits
-  // on top of net Sockets
-  var self = this;
-  this._handle = {
-    readStop: function() {
-      self._reading = false;
-    },
-    readStart: function() {
-      if (self._reading && self._readableState.length > 0) return;
-      self._reading = true;
-      self.read(0);
-      if (self._opposite.readable) self._opposite.read(0);
-    }
-  };
-}
-util.inherits(CleartextStream, CryptoStream);
-
-
-CleartextStream.prototype._internallyPendingBytes = function() {
-  if (this.pair.ssl) {
-    return this.pair.ssl.clearPending();
-  } else {
-    return 0;
-  }
-};
-
-
-CleartextStream.prototype.address = function() {
-  return this.socket && this.socket.address();
-};
-
-
-CleartextStream.prototype.__defineGetter__('remoteAddress', function() {
-  return this.socket && this.socket.remoteAddress;
-});
-
-
-CleartextStream.prototype.__defineGetter__('remotePort', function() {
-  return this.socket && this.socket.remotePort;
-});
-
-function EncryptedStream(pair, options) {
-  CryptoStream.call(this, pair, options);
-}
-util.inherits(EncryptedStream, CryptoStream);
-
-
-EncryptedStream.prototype._internallyPendingBytes = function() {
-  if (this.pair.ssl) {
-    return this.pair.ssl.encPending();
-  } else {
-    return 0;
-  }
-};
-
-
-function onhandshakestart() {
-  debug('onhandshakestart');
-
-  var self = this;
-  var ssl = self.ssl;
-  var now = Timer.now();
-
-  assert(now >= ssl.lastHandshakeTime);
-
-  if ((now - ssl.lastHandshakeTime) >= exports.CLIENT_RENEG_WINDOW * 1000) {
-    ssl.handshakes = 0;
-  }
-
-  var first = (ssl.lastHandshakeTime === 0);
-  ssl.lastHandshakeTime = now;
-  if (first) return;
-
-  if (++ssl.handshakes > exports.CLIENT_RENEG_LIMIT) {
-    // Defer the error event to the next tick. We're being called from OpenSSL's
-    // state machine and OpenSSL is not re-entrant. We cannot allow the user's
-    // callback to destroy the connection right now, it would crash and burn.
-    setImmediate(function() {
-      var err = new Error('TLS session renegotiation attack detected.');
-      if (self.cleartext) self.cleartext.emit('error', err);
-    });
-  }
-}
-
-
-function onhandshakedone() {
-  // for future use
-  debug('onhandshakedone');
-}
-
-
-function onclienthello(hello) {
-  var self = this,
-      once = false;
-
-  this._resumingSession = true;
-  function callback(err, session) {
-    if (once) return;
-    once = true;
-
-    if (err) return self.socket.destroy(err);
-
-    self.ssl.loadSession(session);
-
-    // Cycle data
-    self._resumingSession = false;
-    self.cleartext.read(0);
-    self.encrypted.read(0);
-  }
-
-  if (hello.sessionId.length <= 0 ||
-      !this.server ||
-      !this.server.emit('resumeSession', hello.sessionId, callback)) {
-    callback(null, null);
-  }
-}
-
-
-function onnewsession(key, session) {
-  if (!this.server) return;
-  this.server.emit('newSession', key, session);
-}
-
-
-/**
- * Provides a pair of streams to do encrypted communication.
- */
-
-function SecurePair(credentials, isServer, requestCert, rejectUnauthorized,
-                    options) {
-  if (!(this instanceof SecurePair)) {
-    return new SecurePair(credentials,
-                          isServer,
-                          requestCert,
-                          rejectUnauthorized,
-                          options);
-  }
-
-  var self = this;
-
-  options || (options = {});
-
-  events.EventEmitter.call(this);
-
-  this.server = options.server;
-  this._secureEstablished = false;
-  this._isServer = isServer ? true : false;
-  this._encWriteState = true;
-  this._clearWriteState = true;
-  this._doneFlag = false;
-  this._destroying = false;
-
-  if (!credentials) {
-    this.credentials = crypto.createCredentials();
-  } else {
-    this.credentials = credentials;
-  }
-
-  if (!this._isServer) {
-    // For clients, we will always have either a given ca list or be using
-    // default one
-    requestCert = true;
-  }
-
-  this._rejectUnauthorized = rejectUnauthorized ? true : false;
-  this._requestCert = requestCert ? true : false;
-
-  this.ssl = new Connection(this.credentials.context,
-                            this._isServer ? true : false,
-                            this._isServer ? this._requestCert :
-                                             options.servername,
-                            this._rejectUnauthorized);
-
-  if (this._isServer) {
-    this.ssl.onhandshakestart = onhandshakestart.bind(this);
-    this.ssl.onhandshakedone = onhandshakedone.bind(this);
-    this.ssl.onclienthello = onclienthello.bind(this);
-    this.ssl.onnewsession = onnewsession.bind(this);
-    this.ssl.lastHandshakeTime = 0;
-    this.ssl.handshakes = 0;
-  }
-
-  if (process.features.tls_sni) {
-    if (this._isServer && options.SNICallback) {
-      this.ssl.setSNICallback(options.SNICallback);
-    }
-    this.servername = null;
-  }
-
-  if (process.features.tls_npn && options.NPNProtocols) {
-    this.ssl.setNPNProtocols(options.NPNProtocols);
-    this.npnProtocol = null;
-  }
-
-  /* Acts as a r/w stream to the cleartext side of the stream. */
-  this.cleartext = new CleartextStream(this, options.cleartext);
-
-  /* Acts as a r/w stream to the encrypted side of the stream. */
-  this.encrypted = new EncryptedStream(this, options.encrypted);
-
-  /* Let streams know about each other */
-  this.cleartext._opposite = this.encrypted;
-  this.encrypted._opposite = this.cleartext;
-  this.cleartext.init();
-  this.encrypted.init();
-
-  process.nextTick(function() {
-    /* The Connection may be destroyed by an abort call */
-    if (self.ssl) {
-      self.ssl.start();
-
-      /* In case of cipher suite failures - SSL_accept/SSL_connect may fail */
-      if (self.ssl && self.ssl.error)
-        self.error();
-    }
-  });
-}
-
-util.inherits(SecurePair, events.EventEmitter);
-
-
-exports.createSecurePair = function(credentials,
-                                    isServer,
-                                    requestCert,
-                                    rejectUnauthorized) {
-  var pair = new SecurePair(credentials,
-                            isServer,
-                            requestCert,
-                            rejectUnauthorized);
-  return pair;
-};
-
-
-SecurePair.prototype.maybeInitFinished = function() {
-  if (this.ssl && !this._secureEstablished && this.ssl.isInitFinished()) {
-    if (process.features.tls_npn) {
-      this.npnProtocol = this.ssl.getNegotiatedProtocol();
-    }
-
-    if (process.features.tls_sni) {
-      this.servername = this.ssl.getServername();
-    }
-
-    this._secureEstablished = true;
-    debug('secure established');
-    this.emit('secure');
-  }
-};
-
-
-SecurePair.prototype.destroy = function() {
-  if (this._destroying) return;
-
-  if (!this._doneFlag) {
-    debug('SecurePair.destroy');
-    this._destroying = true;
-
-    // SecurePair should be destroyed only after it's streams
-    this.cleartext.destroy();
-    this.encrypted.destroy();
-
-    this._doneFlag = true;
-    this.ssl.error = null;
-    this.ssl.close();
-    this.ssl = null;
-  }
-};
-
-
-SecurePair.prototype.error = function(returnOnly) {
-  var err = this.ssl.error;
-  this.ssl.error = null;
-
-  if (!this._secureEstablished) {
-    // Emit ECONNRESET instead of zero return
-    if (!err || err.message === 'ZERO_RETURN') {
-      var connReset = new Error('socket hang up');
-      connReset.code = 'ECONNRESET';
-      connReset.sslError = err && err.message;
-
-      err = connReset;
-    }
-    this.destroy();
-    if (!returnOnly) this.emit('error', err);
-  } else if (this._isServer &&
-             this._rejectUnauthorized &&
-             /peer did not return a certificate/.test(err.message)) {
-    // Not really an error.
-    this.destroy();
-  } else {
-    if (!returnOnly) this.cleartext.emit('error', err);
-  }
-  return err;
-};
-
-// TODO: support anonymous (nocert) and PSK
-
-
-// AUTHENTICATION MODES
-//
-// There are several levels of authentication that TLS/SSL supports.
-// Read more about this in "man SSL_set_verify".
-//
-// 1. The server sends a certificate to the client but does not request a
-// cert from the client. This is common for most HTTPS servers. The browser
-// can verify the identity of the server, but the server does not know who
-// the client is. Authenticating the client is usually done over HTTP using
-// login boxes and cookies and stuff.
-//
-// 2. The server sends a cert to the client and requests that the client
-// also send it a cert. The client knows who the server is and the server is
-// requesting the client also identify themselves. There are several
-// outcomes:
-//
-//   A) verifyError returns null meaning the client's certificate is signed
-//   by one of the server's CAs. The server know's the client idenity now
-//   and the client is authorized.
-//
-//   B) For some reason the client's certificate is not acceptable -
-//   verifyError returns a string indicating the problem. The server can
-//   either (i) reject the client or (ii) allow the client to connect as an
-//   unauthorized connection.
-//
-// The mode is controlled by two boolean variables.
-//
-// requestCert
-//   If true the server requests a certificate from client connections. For
-//   the common HTTPS case, users will want this to be false, which is what
-//   it defaults to.
-//
-// rejectUnauthorized
-//   If true clients whose certificates are invalid for any reason will not
-//   be allowed to make connections. If false, they will simply be marked as
-//   unauthorized but secure communication will continue. By default this is
-//   true.
-//
-//
-//
-// Options:
-// - requestCert. Send verify request. Default to false.
-// - rejectUnauthorized. Boolean, default to true.
-// - key. string.
-// - cert: string.
-// - ca: string or array of strings.
-//
-// emit 'secureConnection'
-//   function (cleartextStream, encryptedStream) { }
-//
-//   'cleartextStream' has the boolean property 'authorized' to determine if
-//   it was verified by the CA. If 'authorized' is false, a property
-//   'authorizationError' is set on cleartextStream and has the possible
-//   values:
-//
-//   "UNABLE_TO_GET_ISSUER_CERT", "UNABLE_TO_GET_CRL",
-//   "UNABLE_TO_DECRYPT_CERT_SIGNATURE", "UNABLE_TO_DECRYPT_CRL_SIGNATURE",
-//   "UNABLE_TO_DECODE_ISSUER_PUBLIC_KEY", "CERT_SIGNATURE_FAILURE",
-//   "CRL_SIGNATURE_FAILURE", "CERT_NOT_YET_VALID" "CERT_HAS_EXPIRED",
-//   "CRL_NOT_YET_VALID", "CRL_HAS_EXPIRED" "ERROR_IN_CERT_NOT_BEFORE_FIELD",
-//   "ERROR_IN_CERT_NOT_AFTER_FIELD", "ERROR_IN_CRL_LAST_UPDATE_FIELD",
-//   "ERROR_IN_CRL_NEXT_UPDATE_FIELD", "OUT_OF_MEM",
-//   "DEPTH_ZERO_SELF_SIGNED_CERT", "SELF_SIGNED_CERT_IN_CHAIN",
-//   "UNABLE_TO_GET_ISSUER_CERT_LOCALLY", "UNABLE_TO_VERIFY_LEAF_SIGNATURE",
-//   "CERT_CHAIN_TOO_LONG", "CERT_REVOKED" "INVALID_CA",
-//   "PATH_LENGTH_EXCEEDED", "INVALID_PURPOSE" "CERT_UNTRUSTED",
-//   "CERT_REJECTED"
-//
-//
-// TODO:
-// cleartext.credentials (by mirroring from pair object)
-// cleartext.getCertificate() (by mirroring from pair.credentials.context)
-function Server(/* [options], listener */) {
-  var options, listener;
-  if (typeof arguments[0] == 'object') {
-    options = arguments[0];
-    listener = arguments[1];
-  } else if (typeof arguments[0] == 'function') {
-    options = {};
-    listener = arguments[0];
-  }
-
-  if (!(this instanceof Server)) return new Server(options, listener);
-
-  this._contexts = [];
-
-  var self = this;
-
-  // Handle option defaults:
-  this.setOptions(options);
-
-  if (!self.pfx && (!self.cert || !self.key)) {
-    throw new Error('Missing PFX or certificate + private key.');
-  }
-
-  var sharedCreds = crypto.createCredentials({
-    pfx: self.pfx,
-    key: self.key,
-    passphrase: self.passphrase,
-    cert: self.cert,
-    ca: self.ca,
-    ciphers: self.ciphers || DEFAULT_CIPHERS,
-    secureProtocol: self.secureProtocol,
-    secureOptions: self.secureOptions,
-    crl: self.crl,
-    sessionIdContext: self.sessionIdContext
-  });
-
-  var timeout = options.handshakeTimeout || (120 * 1000);
-
-  if (typeof timeout !== 'number') {
-    throw new TypeError('handshakeTimeout must be a number');
-  }
-
-  // constructor call
-  net.Server.call(this, function(socket) {
-    var connOps = {
-      secureProtocol: self.secureProtocol,
-      secureOptions: self.secureOptions
-    };
-
-    var creds = crypto.createCredentials(connOps, sharedCreds.context);
-
-    var pair = new SecurePair(creds,
-                              true,
-                              self.requestCert,
-                              self.rejectUnauthorized,
-                              {
-                                server: self,
-                                NPNProtocols: self.NPNProtocols,
-                                SNICallback: self.SNICallback,
-
-                                // Stream options
-                                cleartext: self._cleartext,
-                                encrypted: self._encrypted
-                              });
-
-    var cleartext = pipe(pair, socket);
-    cleartext._controlReleased = false;
-
-    function listener() {
-      pair.emit('error', new Error('TLS handshake timeout'));
-    }
-
-    if (timeout > 0) {
-      socket.setTimeout(timeout, listener);
-    }
-
-    pair.once('secure', function() {
-      socket.setTimeout(0, listener);
-
-      pair.cleartext.authorized = false;
-      pair.cleartext.npnProtocol = pair.npnProtocol;
-      pair.cleartext.servername = pair.servername;
-
-      if (!self.requestCert) {
-        cleartext._controlReleased = true;
-        self.emit('secureConnection', pair.cleartext, pair.encrypted);
-      } else {
-        var verifyError = pair.ssl.verifyError();
-        if (verifyError) {
-          pair.cleartext.authorizationError = verifyError.message;
-
-          if (self.rejectUnauthorized) {
-            socket.destroy();
-            pair.destroy();
-          } else {
-            cleartext._controlReleased = true;
-            self.emit('secureConnection', pair.cleartext, pair.encrypted);
-          }
-        } else {
-          pair.cleartext.authorized = true;
-          cleartext._controlReleased = true;
-          self.emit('secureConnection', pair.cleartext, pair.encrypted);
-        }
-      }
-    });
-    pair.on('error', function(err) {
-      self.emit('clientError', err, this);
-    });
-  });
-
-  if (listener) {
-    this.on('secureConnection', listener);
-  }
-}
-
-util.inherits(Server, net.Server);
-exports.Server = Server;
-exports.createServer = function(options, listener) {
-  return new Server(options, listener);
-};
-
-
-Server.prototype.setOptions = function(options) {
-  if (typeof options.requestCert == 'boolean') {
-    this.requestCert = options.requestCert;
-  } else {
-    this.requestCert = false;
-  }
-
-  if (typeof options.rejectUnauthorized == 'boolean') {
-    this.rejectUnauthorized = options.rejectUnauthorized;
-  } else {
-    this.rejectUnauthorized = false;
-  }
-
-  if (options.pfx) this.pfx = options.pfx;
-  if (options.key) this.key = options.key;
-  if (options.passphrase) this.passphrase = options.passphrase;
-  if (options.cert) this.cert = options.cert;
-  if (options.ca) this.ca = options.ca;
-  if (options.secureProtocol) this.secureProtocol = options.secureProtocol;
-  if (options.crl) this.crl = options.crl;
-  if (options.ciphers) this.ciphers = options.ciphers;
-
-  var secureOptions = crypto._getSecureOptions(options.secureProtocol,
-                                               options.secureOptions);
-
-  if (options.honorCipherOrder) {
-    secureOptions |= constants.SSL_OP_CIPHER_SERVER_PREFERENCE;
-  }
-
-  this.secureOptions = secureOptions;
-
-  if (options.NPNProtocols) convertNPNProtocols(options.NPNProtocols, this);
-  if (options.SNICallback) {
-    this.SNICallback = options.SNICallback;
-  } else {
-    this.SNICallback = this.SNICallback.bind(this);
-  }
-  if (options.sessionIdContext) {
-    this.sessionIdContext = options.sessionIdContext;
-  } else if (this.requestCert) {
-    this.sessionIdContext = crypto.createHash('md5')
-                                  .update(process.argv.join(' '))
-                                  .digest('hex');
-  }
-  if (options.cleartext) this.cleartext = options.cleartext;
-  if (options.encrypted) this.encrypted = options.encrypted;
-};
-
-// SNI Contexts High-Level API
-Server.prototype.addContext = function(servername, credentials) {
-  if (!servername) {
-    throw 'Servername is required parameter for Server.addContext';
-  }
-
-  var re = new RegExp('^' +
-                      servername.replace(/([\.^$+?\-\\[\]{}])/g, '\\$1')
-                                .replace(/\*/g, '.*') +
-                      '$');
-  this._contexts.push([re, crypto.createCredentials(credentials).context]);
-};
-
-Server.prototype.SNICallback = function(servername) {
-  var ctx;
-
-  this._contexts.some(function(elem) {
-    if (servername.match(elem[0]) !== null) {
-      ctx = elem[1];
-      return true;
-    }
-  });
-
-  return ctx;
-};
-
-
-// Target API:
-//
-//  var s = tls.connect({port: 8000, host: "google.com"}, function() {
-//    if (!s.authorized) {
-//      s.destroy();
-//      return;
-//    }
-//
-//    // s.socket;
-//
-//    s.end("hello world\n");
-//  });
-//
-//
-function normalizeConnectArgs(listArgs) {
-  var args = net._normalizeConnectArgs(listArgs);
-  var options = args[0];
-  var cb = args[1];
-
-  if (typeof listArgs[1] === 'object') {
-    options = util._extend(options, listArgs[1]);
-  } else if (typeof listArgs[2] === 'object') {
-    options = util._extend(options, listArgs[2]);
-  }
-
-  return (cb) ? [options, cb] : [options];
-}
-
-exports.connect = function(/* [port, host], options, cb */) {
-  var args = normalizeConnectArgs(arguments);
-  var options = args[0];
-  var cb = args[1];
-
-  var defaults = {
-    rejectUnauthorized: '0' !== process.env.NODE_TLS_REJECT_UNAUTHORIZED
-  };
-  options = util._extend(defaults, options || {});
-
-  options.secureOptions = crypto._getSecureOptions(options.secureProtocol,
-                                                   options.secureOptions);
-
-  var socket = options.socket ? options.socket : new net.Stream();
-
-  var sslcontext = crypto.createCredentials(options);
-
-  var NPN = {};
-  convertNPNProtocols(options.NPNProtocols, NPN);
-  var hostname = options.servername || options.host || 'localhost',
-      pair = new SecurePair(sslcontext, false, true,
-                            options.rejectUnauthorized === true ? true : false,
-                            {
-                              NPNProtocols: NPN.NPNProtocols,
-                              servername: hostname,
-                              cleartext: options.cleartext,
-                              encrypted: options.encrypted
-                            });
-
-  if (options.session) {
-    var session = options.session;
-    if (typeof session === 'string')
-      session = new Buffer(session, 'binary');
-    pair.ssl.setSession(session);
-  }
-
-  var cleartext = pipe(pair, socket);
-  if (cb) {
-    cleartext.once('secureConnect', cb);
-  }
-
-  if (!options.socket) {
-    var connect_opt = (options.path && !options.port) ? {path: options.path} : {
-      port: options.port,
-      host: options.host,
-      localAddress: options.localAddress
-    };
-    socket.connect(connect_opt);
-  }
-
-  pair.on('secure', function() {
-    var verifyError = pair.ssl.verifyError();
-
-    cleartext.npnProtocol = pair.npnProtocol;
-
-    // Verify that server's identity matches it's certificate's names
-    if (!verifyError) {
-      var validCert = checkServerIdentity(hostname,
-                                          pair.cleartext.getPeerCertificate());
-      if (!validCert) {
-        verifyError = new Error('Hostname/IP doesn\'t match certificate\'s ' +
-                                'altnames');
-      }
-    }
-
-    if (verifyError) {
-      cleartext.authorized = false;
-      cleartext.authorizationError = verifyError.message;
-
-      if (pair._rejectUnauthorized) {
-        cleartext.emit('error', verifyError);
-        pair.destroy();
-      } else {
-        cleartext.emit('secureConnect');
-      }
-    } else {
-      cleartext.authorized = true;
-      cleartext.emit('secureConnect');
-    }
-  });
-  pair.on('error', function(err) {
-    cleartext.emit('error', err);
-  });
-
-  cleartext._controlReleased = true;
-  return cleartext;
-};
-
-
-function pipe(pair, socket) {
-  pair.encrypted.pipe(socket);
-  socket.pipe(pair.encrypted);
-
-  pair.encrypted.on('close', function() {
-    process.nextTick(function() {
-      // Encrypted should be unpiped from socket to prevent possible
-      // write after destroy.
-      pair.encrypted.unpipe(socket);
-      socket.destroySoon();
-    });
-  });
-
-  pair.fd = socket.fd;
-  var cleartext = pair.cleartext;
-  cleartext.socket = socket;
-  cleartext.encrypted = pair.encrypted;
-  cleartext.authorized = false;
-
-  // cycle the data whenever the socket drains, so that
-  // we can pull some more into it.  normally this would
-  // be handled by the fact that pipe() triggers read() calls
-  // on writable.drain, but CryptoStreams are a bit more
-  // complicated.  Since the encrypted side actually gets
-  // its data from the cleartext side, we have to give it a
-  // light kick to get in motion again.
-  socket.on('drain', function() {
-    if (pair.encrypted._pending)
-      pair.encrypted._writePending();
-    if (pair.cleartext._pending)
-      pair.cleartext._writePending();
-    pair.encrypted.read(0);
-    pair.cleartext.read(0);
-  });
-
-  function onerror(e) {
-    if (cleartext._controlReleased) {
-      cleartext.emit('error', e);
-    }
-  }
-
-  function onclose() {
-    socket.removeListener('error', onerror);
-    socket.removeListener('timeout', ontimeout);
-  }
-
-  function ontimeout() {
-    cleartext.emit('timeout');
-  }
-
-  socket.on('error', onerror);
-  socket.on('close', onclose);
-  socket.on('timeout', ontimeout);
-
-  return cleartext;
-}
->>>>>>> fe201969
+exports.createSecurePair = require('_tls_legacy').createSecurePair;