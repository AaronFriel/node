<<<<<<< HEAD
2015.03.23, Version 0.12.1 (Stable)

* openssl: upgrade to 1.0.1m (Addressing multiple CVES)


2015.02.06, Version 0.12.0 (Stable), 2b18916ff054309a07408719b62e2b6a4f1e056a

* npm: Upgrade to 2.5.1

* mdb_v8: update for v0.12 (Dave Pacheco)


2015.01.29, Version 0.11.16 (Unstable), 8e42e5a0731040075e14cec087eea86729f2dc53

* openssl: Upgrade to 1.0.1l

* npm: Upgrade to 2.3.0

* url: revert support of `path` for url.format" (Julien Gilli)

* assert: use util.inspect() to create error messages (cjihrig)

* net: throw on invalid socket timeouts (cjihrig)

* url: fix parsing of ssh urls (Evan Lucas)


2015.01.20, Version 0.11.15 (Unstable), 8a9f263a82089814e69f277f9fecd2888705101b

* v8: Upgrade to 3.28.73

* uv: Upgrade to 1.0.2

* npm: Upgrade to v2.1.6

* uv: float patch to revert tty breakage (Trevor Norris)

* v8: re-implement debugger-agent (Fedor Indutny)

* v8: apply floating irhydra patch (Fedor Indutny)

* v8: fix postmortem-metadata generator (Refael Ackermann)

* debugger: fix unhandled error in setBreakpoint (Miroslav Bajtoš)

* async-wrap: add event hooks (Trevor Norris)

* async-wrap: expose async-wrap as binding (Trevor Norris)

* buffer, doc: misc. fix and cleanup (Trevor Norris)

* buffer: add generic functions for (u)int ops (Yazhong Liu)

* buffer: fix and cleanup fill() (Trevor Norris)

* buffer: mv floating point read/write checks to JS (Trevor Norris)

* build, i18n: improve Intl build, add "--with-intl" (Steven R. Loomis)

* build: add small-icu support for binary packages (Julien Gilli)

* build: do not generate support for libuv's probes (Julien Gilli)

* build: i18n: add icu config options (Steven R. Loomis)

* build: i18n: support little-endian machines (Steven Loomis)

* build: vcbuild fix "The input line is too long." (Alexis Campailla)

* child_process: improve spawn() argument handling (cjihrig)

* cluster: avoid race enabling debugger in worker (Timothy J Fontaine)

* cluster: cluster.disconnect() should check status (Sam Roberts)

* cluster: do not signal children in debug mode (Fedor Indutny)

* cluster: don't assert if worker has no handles (Sam Roberts)

* core: fix usage of uv_cwd (Saúl Ibarra Corretgé)

* core: replace uv_fs_readdir with uv_fs_scandir (Saúl Ibarra Corretgé)

* crypto: createDiffieHellman throw for bad args (Trevor Norris)

* crypto: lower RSS usage for TLSCallbacks (Fedor Indutny)

* crypto: store thread id as pointer-sized (Alexis Campailla)

* dns: propagate domain for c-ares methods (Chris Dickinson)

* fs: fix symlink error message (Vladimir Kurchatkin)

* http: Improve _addHeaderLines method (Jackson Tian)

* http: cleanup setHeader() (Trevor Norris)

* http: rename flush to flushHeaders (Timothy J Fontaine)

* lib,src: fix spawnSync ignoring its 'env' option (Juanjo)

* modules: adding load linked modules feature (Thorsten Lorenz)

* net: Make server.connections un-enumerable (Patrick Mooney)

* net: add pauseOnConnect option to createServer() (cjihrig)

* net: make connect() input validation synchronous (cjihrig)

* node: avoid automatic microtask runs (Vladimir Kurchatkin)

* node: fix throws before timer module is loaded (Trevor Norris)

* openssl: fix keypress requirement in apps on win32 (Fedor Indutny)

* path: added parse() and format() functions (Rory Bradford)

* path: allow calling platform specific methods (Timothy J Fontaine)

* path: don't lower-cases drive letters (Bert Belder)

* path: refactor normalizeArray() (Nathan Woltman)

* process: pid can be a string in process.kill() (Sam Roberts)

* readline: fix performance issue when large line (Jicheng Li)

* readline: should not require an output stream. (Julien Gilli)

* smalloc: check if obj has external data (Vladimir Kurchatkin)

* smalloc: don't allow to dispose typed arrays (Vladimir Kurchatkin)

* smalloc: fix bad assert for zero length data (Trevor Norris)

* smalloc: fix copyOnto optimization (Vladimir Kurchatkin)

* src: all wrap's now use actual FunctionTemplate (Trevor Norris)

* src: fix VC++ warning C4244 (Rasmus Christian Pedersen)

* src: remove Async Listener (Trevor Norris)

* stream: switch _writableState.buffer to queue (Chris Dickinson)

* streams: make setDefaultEncoding() throw (Brian White)

* streams: set default encoding for writable streams (Johnny Ray)

* tls: remove tls.createSecurePair code deprecation (Jackson Tian)

* tls_wrap: ignore ZERO_RETURN after close_notify (Fedor Indutny)

* url: change hostname regex to negate invalid chars (Jonathan Johnson)

* url: fixed encoding for slash switching emulation. (Evan Rutledge Borden)

* url: improve parsing speed (CGavrila)

* url: make query() consistent (Gabriel Wicke)

* url: support `path` for url.format (Yazhong Liu)

* util: add es6 Symbol support for `util.inspect` (gyson)


2014.09.24, Version 0.11.14 (Unstable), 902090af5375e497dded310575f19de5328a9bbc

* uv: Upgrade to v1.0.0-rc1

* http_parser: Upgrade to v2.3.0

* npm: Upgrade to v2.0.0

* openssl: Upgrade to v1.0.1i

* v8: Upgrade to 3.26.33

* Add fast path for simple URL parsing (Gabriel Wicke)

* Added support for options parameter in console.dir() (Xavi Magrinyà)

* Cluster: fix shared handles on Windows (Alexis Campailla)

* buffer: Fix incorrect Buffer.compare behavior (Feross Aboukhadijeh)

* buffer: construct new buffer from buffer toJSON() output (cjihrig)

* buffer: improve Buffer constructor (Kang-Hao Kenny)

* build: linking CoreFoundation framework for OSX (Thorsten Lorenz)

* child_process: accept uid/gid everywhere (Fedor Indutny)

* child_process: add path to spawn ENOENT Error (Ryan Cole)

* child_process: copy spawnSync() cwd option to proper buffer (cjihrig)

* child_process: do not access stderr when stdio set to 'ignore' (cjihrig)

* child_process: don't throw on EAGAIN (Charles)

* child_process: don't throw on EMFILE/ENFILE (Ben Noordhuis)

* child_process: use full path for cmd.exe on Win32 (Ed Morley)

* cluster: allow multiple calls to setupMaster() (Ryan Graham)

* cluster: centralize removal from workers list. (Julien Gilli)

* cluster: enable error/message events using .worker (cjihrig)

* cluster: include settings object in 'setup' event (Ryan Graham)

* cluster: restore v0.10.x setupMaster() behaviour (Ryan Graham)

* cluster: support options in Worker constructor (cjihrig)

* cluster: test events emit on cluster.worker (Sam Roberts)

* console: console.dir() accepts options object (Xavi Magrinyà)

* crypto: add `honorCipherOrder` argument (Fedor Indutny)

* crypto: allow padding in RSA methods (Fedor Indutny)

* crypto: clarify RandomBytes() error msg (Mickael van der Beek)

* crypto: never store pointer to conn in SSL_CTX (Fedor Indutny)

* crypto: unsigned value can't be negative (Brian White)

* dgram: remove new keyword from errnoException (Jackson Tian)

* dns: always set variable family in lookup() (cjihrig)

* dns: include host name in error message if available (Maciej Małecki)

* dns: introduce lookupService function (Saúl Ibarra Corretgé)

* dns: send lookup c-ares errors to callback (Chris Dickinson)

* dns: throw if hostname is not string or falsey (cjihrig)

* events: Output the event that is leaking (Arnout Kazemier)

* fs: close file if fstat() fails in readFile() (cjihrig)

* fs: fs.readFile should not throw uncaughtException (Jackson Tian)

* http: add 308 status_code, see RFC7238 (Yazhong Liu)

* http: don't default OPTIONS to chunked encoding (Nick Muerdter)

* http: fix bailout for writeHead (Alex Kocharin)

* http: remove unused code block (Fedor Indutny)

* http: write() after end() emits an error. (Julien Gilli)

* lib, src: add vm.runInDebugContext() (Ben Noordhuis)

* lib: noisy deprecation of child_process customFds (Ryan Graham)

* module: don't require fs several times (Robert Kowalski)

* net,dgram: workers can listen on exclusive ports (cjihrig)

* net,stream: add isPaused, don't read() when paused (Chris Dickinson)

* net: Ensure consistent binding to IPV6 if address is absent (Raymond Feng)

* net: add remoteFamily for socket (Jackson Tian)

* net: don't emit listening if handle is closed (Eli Skeggs)

* net: don't prefer IPv4 addresses during resolution (cjihrig)

* net: don't throw on net.Server.close() (cjihrig)

* net: reset `errorEmitted` on reconnect (Ed Umansky)

* node: set names for prototype methods (Trevor Norris)

* node: support v8 microtask queue (Vladimir Kurchatkin)

* path: fix slice OOB in trim (Lucio M. Tato)

* path: isAbsolute() should always return boolean (Herman Lee)

* process: throw TypeError if kill pid not a number (Sam Roberts)

* querystring: custom encode and decode (fengmk2)

* querystring: do not add sep for empty array (cjihrig)

* querystring: remove prepended ? from query field (Ezequiel Rabinovich)

* readline: fix close event of readline.Interface() (Yazhong Liu)

* readline: fixes scoping bug (Dan Kaplun)

* readline: implements keypress buffering (Dan Kaplun)

* repl: fix multi-line input (Fedor Indutny)

* repl: fix overwrite for this._prompt (Yazhong Liu)

* repl: proper `setPrompt()` and `multiline` support (Fedor Indutny)

* stream: don't try to finish if buffer is not empty (Vladimir Kurchatkin)

* stream: only end reading on null, not undefined (Jonathan Reem)

* streams: set default hwm properly for Duplex (Andrew Oppenlander)

* string_bytes: ucs2 support big endian (Andrew Low)

* tls, crypto: add DHE support (Shigeki Ohtsu)

* tls: `checkServerIdentity` option (Trevor Livingston)

* tls: add DHE-RSA-AES128-SHA256 to the def ciphers (Shigeki Ohtsu)

* tls: better error reporting at cert validation (Fedor Indutny)

* tls: support multiple keys/certs (Fedor Indutny)

* tls: throw an error, not string (Jackson Tian)

* udp: make it possible to receive empty udp packets (Andrius Bentkus)

* url: treat \ the same as / (isaacs)


2014.05.01, Version 0.11.13 (Unstable), 99c9930ad626e2796af23def7cac19b65c608d18

* v8: upgrade to 3.24.35.22

* buffer: add compare and equals methods (Sean McArthur)

* buffer: improve {read,write}{U}Int* methods (Nick Apperson)

* buffer: return uint if MSB is 1 in readUInt32 (goussardg)

* buffer: truncate buffer after string decode (Fedor Indutny)

* child_process: fix assertion error in spawnSync (Shigeki Ohtsu)

* crypto: fix memory leak in CipherBase::Final (Fedor Indutny)

* crypto: improve error messages (Ingmar Runge)

* crypto: move `createCredentials` to tls (Fedor Indutny)

* crypto: work around OpenSSL oddness (Fedor Indutny)

* dgram: introduce `reuseAddr` option (Fedor Indutny)

* domain: don't crash on "throw null" (Alex Kocharin)

* events: check if _events is an own property (Vladimir Kurchatkin)

* fs: improve performance of all stat functions (James Pickard)

* fs: return blksize on stats object (Trevor Norris)

* http: add request.flush() method (Ben Noordhuis)

* http: better client "protocol not supported" error (Nathan Rajlich)

* http: use defaultAgent.protocol in protocol check (Nathan Rajlich)

* main: Handle SIGINT properly. (Geir Hauge)

* net: bind to `::` TCP address by default (Fedor Indutny)

* readline: consider newlines for cursor position (Yazhong Liu)

* stream: split `objectMode` for Duplex (Vladimir Kurchatkin)

* tls: `getPeerCertificate(detailed)` (Fedor Indutny)

* tls: do not call SNICallback unless present (Fedor Indutny)

* tls: force readable/writable to `true` (Fedor Indutny)

* tls: support OCSP on client and server (Fedor Indutny)

* util: made util.isArray a direct alias for Array.isArray (Evan Carroll)


2014.03.11, Version 0.11.12 (Unstable), 7d6b8db40f32e817ff145b7cfe6b3aec3179fba7

* uv: Upgrade to v0.11.22 (Timothy J Fontaine)

* buffer: allow toString to accept Infinity for end (Brian White)

* child_process: add spawnSync/execSync (Bert Belder, Timothy J Fontaine)

* cluster: handle bind errors on Windows (Alexis Campailla)

* contextify: handle infinite recursion errors (Fedor Indutny)

* crypto: allow custom generator for DiffieHellman (Brian White)

* crypto: allow setting add'l authenticated data (Brian White)

* crypto: fix CipherFinal return value check (Brian White)

* crypto: make NewSessionDoneCb public (Fedor Indutny)

* dgram: pass the bytes sent to the send callback (Timothy J Fontaine)

* dns: validate arguments in resolver (Kenan Sulayman)

* dns: verify argument is valid function in resolve (Kenan Sulayman)

* http: avoid duplicate keys in writeHead (David Björklund)

* net: add localPort to connect options (Timothy J Fontaine)

* node: do not print SyntaxError hints to stderr (Fedor Indutny)

* node: invoke `beforeExit` again if loop was active (Fedor Indutny)

* node: make AsyncListenerInst field more explicit (Trevor Norris)

* os: networkInterfaces include scopeid for ipv6 (Xidorn Quan)

* process: allow changing `exitCode` in `on('exit')` (Fedor Indutny)

* readline: fix `line` event, if input emit 'end' (Yazhong Liu)

* src: add tracing.v8.on('gc') statistics hooks (Ben Noordhuis)

* src: add v8.getHeapStatistics() function (Ben Noordhuis)

* src: emit 'beforeExit' event on process object (Ben Noordhuis)

* src: move AsyncListener from process to tracing (Trevor Norris)

* tls: fix crash in SNICallback (Fedor Indutny)

* tls: introduce asynchronous `newSession` (Fedor Indutny)

* util: show meaningful values for boxed primitives (Nathan Rajlich)

* vm: don't copy Proxy object from parent context (Ben Noordhuis)

* windows: make stdout/sterr pipes blocking (Alexis Campailla)

* zlib: add sync versions for convenience methods (Nikolai Vavilov)


2014.01.29, Version 0.11.11 (Unstable), b46e77421581ea358e221a8a843d057c747f7e90

* v8: Upgrade to 3.22.24.19

* http_parser: Upgrade to 2.2.1

* openssl: Upgrade to 1.0.1f

* uv: Upgrade to 0.11.18

* async-listener: revamp of subsystem (Trevor Norris)

* node: do not ever close stdio (Fedor Indutny)

* http: use writev on chunked encoding (Trevor Norris)

* async_wrap/timers: remove Add/RemoveAsyncListener (Trevor Norris)

* child_process: better error reporting for exec (Fedor Indutny)

* crypto: add newline to cert and key if not present (Fedor Indutny)

* crypto: clear error in GetPeerCertificate (Fedor Indutny)

* crypto: honor default ciphers in client mode (Jacob Hoffman-Andrews)

* crypto: introduce .setEngine(engine, [flags]) (Fedor Indutny)

* crypto: support custom pbkdf2 digest methods (Ben Noordhuis)

* domain: fix off-by-one in Domain.exit() (Ryan Graham)

* http: concatenate duplicate headers by default (Alex Kocharin)

* http: do not emit EOF non-readable socket (Fedor Indutny)

* node: fix argument parsing with -p arg (Alexis Campailla)

* path: improve POSIX path.join() performance (Jo Liss)

* tls: emit `clientError` on early socket close (Fedor Indutny)

* tls: introduce `.setMaxSendFragment(size)` (Fedor Indutny)

* tls: make cert/pfx optional in tls.createServer() (Ben Noordhuis)

* tls: process accumulated input (Fedor Indutny)

* tls: show human-readable error messages (Ben Noordhuis)

* util: handle escaped forward slashes correctly (Tom Gallacher)


2013.12.31, Version 0.11.10 (Unstable), 66931791f06207d1cdfea5ec1529edf3c94026d3

* http_parser: update to 2.2

* uv: Upgrade to v0.11.17

* v8: Upgrade to 3.22.24.10

* buffer: optimize writeInt* methods (Paul Loyd)

* child_process: better error handling (Alexis Campailla)

* cluster: do not synchronously emit 'setup' event (Sam Roberts)

* cluster: restore backwards compatibility and various fixes (Sam Roberts)

* crypto: remove unnecessary OpenSSL_add_all_digests (Yorkie)

* crypto: support GCM authenticated encryption mode. (Ingmar Runge)

* dns: add resolveSoa and 'SOA' rrtype (Tuğrul Topuz)

* events: move EE c'tor guts to EventEmitter.init (Bert Belder)

* http: DELETE shouldn't default to chunked encoding (Lalit Kapoor)

* http: parse the status message in a http response. (Cam Swords)

* node: fix removing AsyncListener in callback (Vladimir Kurchatkin)

* node: follow specification, zero-fill ArrayBuffers (Trevor Norris)

* openssl: use ASM optimized routines (Fedor Indutny)

* process: allow nextTick infinite recursion (Trevor Norris)

* querystring: remove `name` from `stringify()` (Yorkie)

* timers: setImmediate v8 optimization fix (pflannery)

* tls: add serialNumber to getPeerCertificate() (Ben Noordhuis)

* tls: reintroduce socket.encrypted (Fedor Indutny)

* tls: fix handling of asterisk in SNI context (Fedor Indutny)

* util: Format negative zero as '-0' (David Chan)

* vm: fix race condition in timeout (Alexis Campailla)

* windows: fix dns lookup of localhost with ipv6 (Alexis Campailla)


2013.11.20, Version 0.11.9 (Unstable), dcfd032bdd69dfb38c120e18438d6316ae522edc

* uv: upgrade to v0.11.15 (Timothy J Fontaine)

* v8: upgrade to 3.22.24.5 (Timothy J Fontaine)

* buffer: remove warning when no encoding is passed (Trevor Norris)

* build: make v8 use random seed for hash tables (Ben Noordhuis)

* crypto: build with shared openssl without NPN (Ben Noordhuis)

* crypto: update root certificates (Ben Noordhuis)

* debugger: pass on v8 debug switches (Ben Noordhuis)

* domain: use AsyncListener API (Trevor Norris)

* fs: add recursive subdirectory support to fs.watch (Nick Simmons)

* fs: make fs.watch() non-recursive by default (Ben Noordhuis)

* http: cleanup freeSockets when socket destroyed (fengmk2)

* http: force socket encoding to be null (isaacs)

* http: make DELETE requests set `req.method` (Nathan Rajlich)

* node: add AsyncListener support (Trevor Norris)

* src: remove global HandleScope that hid memory leaks (Ben Noordhuis)

* tls: add ECDH ciphers support (Erik Dubbelboer)

* tls: do not default to 'localhost' servername (Fedor Indutny)

* tls: more accurate wrapping of connecting socket (Fedor Indutny)


2013.10.30, Version 0.11.8 (Unstable), f8d86e24f3463c36f7f3f4c3b3ec779e5b6201e1

* uv: Upgrade to v0.11.14

* v8: upgrade 3.21.18.3

* assert: indicate if exception message is generated (Glen Mailer)

* buffer: add buf.toArrayBuffer() API (Trevor Norris)

* cluster: fix premature 'disconnect' event (Ben Noordhuis)

* crypto: add SPKAC support (Jason Gerfen)

* debugger: count space for line numbers correctly (Alex Kocharin)

* debugger: make busy loops SIGUSR1-interruptible (Ben Noordhuis)

* debugger: repeat last command (Alex Kocharin)

* debugger: show current line, fix for #6150 (Alex Kocharin)

* dgram: send() can accept strings (Trevor Norris)

* dns: rename domain to hostname (Ben Noordhuis)

* dns: set hostname property on error object (Ben Noordhuis)

* dtrace, mdb_v8: support more string, frame types (Dave Pacheco)

* http: add statusMessage (Patrik Stutz)

* http: expose supported methods (Ben Noordhuis)

* http: provide backpressure for pipeline flood (isaacs)

* process: Add exitCode property (isaacs)

* tls: socket.renegotiate(options, callback) (Fedor Indutny)

* util: format as Error if instanceof Error (Rod Vagg)


2013.08.21, Version 0.11.7 (Unstable), be52549bfa5311208b5fcdb3ba09210460fa9ceb

* uv: upgrade to v0.11.13

* v8: upgrade to 3.20.17

* buffer: adhere to INSPECT_MAX_BYTES (Timothy J Fontaine)

* buffer: fix regression for large buffer creation (Trevor Norris)

* buffer: don't throw if slice length too long (Trevor Norris)

* buffer: Buffer(buf) constructor copies into the proper buffer (Ben Noordhuis)

* cli: remove --max-stack-size (Ben Noordhuis)

* cli: unknown command line options are errors (Ben Noordhuis)

* child_process: exec accept buffer as an encoding (Seth Fitzsimmons)

* crypto: make randomBytes/pbkdf2 callbacks domain aware (Ben Noordhuis)

* domain: deprecate domain.dispose(). (Forrest L Norvell)

* fs: Expose birthtime on stat objects (isaacs)

* http: Only send connection:keep-alive if necessary (isaacs)

* repl: Catch syntax errors better (isaacs, Nathan Rajlich)

* stream: change default highWaterMark for objectMode to 16 (Mathias Buus)

* stream: make setEncoding/pause/resume chainable (Julian Gruber, isaacs)

* util: pass opts to custom inspect functions (Timothy J Fontaine)

* vm: rewritten to behave like Contextify (Domenic Denicola)


2013.08.21, Version 0.11.6 (Unstable), 04018d4b3938fd30ba14822e79195e4af2be36f6

* uv: Upgrade to v0.11.8

* v8: upgrade v8 to 3.20.14.1

* build: disable SSLv2 by default (Ben Noordhuis)

* build: don't auto-destroy existing configuration (Ben Noordhuis)

* crypto: add TLS 1.1 and 1.2 to secureProtocol list (Matthias Bartelmeß)

* crypto: fix memory leak in randomBytes() error path (Ben Noordhuis)

* dgram: don't call into js when send cb is omitted (Ben Noordhuis)

* dgram: fix regression in string argument handling (Ben Noordhuis)

* domains: performance improvements (Trevor Norris)

* events: EventEmitter = require('events') (Jake Verbaten)

* http: Add write()/end() callbacks (isaacs)

* http: Consistent 'finish' event semantics (isaacs)

* http: Prefer 'binary' over 'ascii' (isaacs)

* http: Support legacy agent.addRequest API (isaacs)

* http: Write hex/base64 chunks properly (isaacs)

* http: add agent.maxFreeSockets option (isaacs)

* http: provide access to raw headers/trailers (isaacs)

* http: removed headers stay removed (James Halliday)

* http,timers: improve callback performance (Ben Noordhuis)

* net: family option in net.connect (Vsevolod Strukchinsky)

* readline: pause stdin before turning off terminal raw mode (Daniel Chatfield)

* smalloc: allow different external array types (Trevor Norris)

* smalloc: expose ExternalArraySize (Trevor Norris)

* stream: Short-circuit buffer pushes when flowing (isaacs)

* tls: handle errors on socket before releasing it (Fedor Indutny)

* util: fix isPrimitive check (Trevor Norris)

* util: isObject should always return boolean (Trevor Norris)


2013.08.06, Version 0.11.5 (Unstable), 6f92da2dd106b0c63fde563284f83e08e2a521b5

* v8: upgrade to 3.20.11

* uv: upgrade to v0.11.7

* buffer: return offset for end of last write (Trevor Norris)

* build: embed the mdb_v8.so into the binary (Timothy J Fontaine)

* build: fix --without-ssl build (Ben Noordhuis)

* child_process: add 'shell' option to .exec() (Ben Noordhuis)

* dgram: report send errors to cb, don't pass bytes (Ben Noordhuis)

* fs: write strings directly to disk (Trevor Norris)

* https: fix default port (Koichi Kobayashi)

* openssl: use asm for sha, md5, rmd (Fedor Indutny)

* os: add mac address to networkInterfaces() output (Brian White)

* smalloc: introduce smalloc module (Trevor Norris)

* stream: Simplify flowing, passive data listening (streams3) (isaacs)

* tls: asynchronous SNICallback (Fedor Indutny)

* tls: share tls tickets key between cluster workers (Fedor Indutny)

* util: don't throw on circular %j input to format() (Ben Noordhuis)


2013.07.12, Version 0.11.4 (Unstable), b5b84197ed037918fd1a26e5cb87cce7c812ca55

* npm: Upgrade to 1.3.4

* v8: Upgrade to v3.20.2

* c-ares: Upgrade to piscisaureus/cares@805d153

* timers: setImmediate process full queue each turn (Ben Noordhuis)

* http: Add agent.get/request methods (isaacs)

* http: Proper KeepAlive behavior (isaacs)

* configure: fix the --without-ssl option (Nathan Rajlich)

* buffer: propagate originating parent (Trevor Norris)

* tls_wrap: return Error not throw for missing cert (Timothy J Fontaine)

* src: enable native v8 typed arrays (Ben Noordhuis)

* stream: objectMode transform should allow falsey values (Jeff Barczewski)

* slab_allocator: remove SlabAllocator (Trevor Norris)

* crypto: fix memory leak in LoadPKCS12 (Fedor Indutny)

* tls: export TLSSocket (Fedor Indutny)

* zlib: allow changing of level and strategy (Brian White)

* zlib: allow custom flush type for flush() (Brian White)


2013.06.26, Version 0.11.3 (Unstable), 38c0c47bbe280ddc42054418091571e532d82a1e

* uv: Upgrade to v0.11.5

* c-ares: upgrade to 1.10.0

* v8: upgrade to v3.19.13

* punycode: update to v1.2.3 (Mathias Bynens)

* debugger: break on uncaught exception (Miroslav Bajtos)

* child_process: emit 'disconnect' asynchronously (Ben Noordhuis)

* dtrace: enable uv's probes if enabled (Timothy J Fontaine)

* dtrace: unify dtrace and systemtap interfaces (Timothy J Fontaine)

* buffer: New API for backing data store (Trevor Norris)

* buffer: return `this` in fill() for chainability (Brian White)

* build: fix include order for building on windows (Timothy J Fontaine)

* build: add android support (Linus Mårtensson)

* readline: strip ctrl chars for prompt width calc (Krzysztof Chrapka)

* tls: introduce TLSSocket based on tls_wrap binding (Fedor Indutny)

* tls: add localAddress and localPort properties (Ben Noordhuis)

* crypto: free excessive memory in NodeBIO (Fedor Indutny)

* process: remove maxTickDepth (Trevor Norris)

* timers: use uv_now instead of Date.now (Timothy J Fontaine)

* util: Add debuglog, deprecate console lookalikes (isaacs)

* module: use path.sep instead of a custom solution (Robert Kowalski)

* http: don't escape request path, reject bad chars (Ben Noordhuis)

* net: emit dns 'lookup' event before connect (Ben Noordhuis)

* dns: add getServers and setServers (Timothy J Fontaine)


2013.05.13, Version 0.11.2 (Unstable), 5d3dc0e4c3369dfb00b7b13e08936c2e652fa696

* uv: Upgrade to 0.11.2

* V8: Upgrade to 3.19.0

* npm: Upgrade to 1.2.21

* build: Makefile should respect configure --prefix (Timothy J Fontaine)

* cluster: use round-robin load balancing (Ben Noordhuis)

* debugger, cluster: each worker has new debug port (Miroslav Bajtoš)

* debugger: `restart` with custom debug port (Miroslav Bajtoš)

* debugger: breakpoints in scripts not loaded yet (Miroslav Bajtoš)

* event: EventEmitter#setMaxListeners() returns this (Sam Roberts)

* events: add EventEmitter.defaultMaxListeners (Ben Noordhuis)

* install: Support $(PREFIX) install target directory prefix (Olof Johansson)

* os: Include netmask in os.networkInterfaces() (Ben Kelly)

* path: add path.isAbsolute(path) (Ryan Doenges)

* stream: Guarantee ordering of 'finish' event (isaacs)

* streams: introduce .cork/.uncork/._writev (Fedor Indutny)

* vm: add support for timeout argument (Andrew Paprocki)


2013.04.19, Version 0.11.1 (Unstable), 4babd2b46ebf9fbea2c9946af5cfae25a33b2b22

* V8: upgrade to 3.18.0

* uv: Upgrade to v0.11.1

* http: split into multiple separate modules (Timothy J Fontaine)

* http: escape unsafe characters in request path (Ben Noordhuis)

* url: Escape all unwise characters (isaacs)

* build: depend on v8 postmortem-metadata if enabled (Paddy Byers)

* etw: update prototypes to match dtrace provider (Timothy J Fontaine)

* buffer: change output of Buffer.prototype.toJSON() (David Braun)

* dtrace: actually use the _handle.fd value (Timothy J Fontaine)

* dtrace: pass more arguments to probes (Dave Pacheco)

* build: allow building with dtrace on osx (Dave Pacheco)

* zlib: allow passing options to convenience methods (Kyle Robinson Young)


2013.03.28, Version 0.11.0 (Unstable), bce38b3d74e64fcb7d04a2dd551151da6168cdc5

* V8: update to 3.17.13

* os: use %SystemRoot% or %windir% in os.tmpdir() (Suwon Chae)

* util: fix util.inspect() line width calculation (Marcin Kostrzewa)

* buffer: remove _charsWritten (Trevor Norris)

* fs: uv_[fl]stat now reports subsecond resolution (Timothy J Fontaine)

* fs: Throw if error raised and missing callback (bnoordhuis)

* tls: expose SSL_CTX_set_timeout via tls.createServer (Manav Rathi)

* tls: remove harmful unnecessary bounds checking (Marcel Laverdet)

* buffer: write ascii strings using WriteOneByte (Trevor Norris)

* dtrace: fix generation of v8 constants on freebsd (Fedor Indutny)

* dtrace: x64 ustack helper (Fedor Indutny)

* readline: handle wide characters properly (Nao Iizuka)

* repl: Use a domain to catch async errors safely (isaacs)

* repl: emit 'reset' event when context is reset (Sami Samhuri)

* util: custom `inspect()` method may return an Object (Nathan Rajlich)

* console: `console.dir()` bypasses inspect() methods (Nathan Rajlich)


2015.03.11, Version 0.10.37 (Maintenance)
=======
2015.03.23, Version 0.10.38 (Maintenance)

* openssl: upgrade to 1.0.1m (Addressing multiple CVEs)


2015.03.11, Version 0.10.37 (Maintenance), 7d6b5b1d5ba726331f9ccaaae59af7cd53eee82e
>>>>>>> 7edfd5f6

* uv: update to 0.10.36 (CVE-2015-0278)

* domains: fix stack clearing after error handled (Jonas Dohse)

* buffer: reword Buffer.concat error message (Chris Dickinson)

* console: allow Object.prototype fields as labels (Julien Gilli)

* V8: log version in profiler log file (Ben Noordhuis)

* http: fix performance regression for GET requests (Florin-Cristian Gavrila)


2015.01.26, Version 0.10.36 (Stable), 09b482886bdd3d863c3d4e7d71264eac0daaf9e1

* openssl: update to 1.0.1l

* v8: Fix debugger and strict mode regression (Julien Gilli)

* v8: don't busy loop in cpu profiler thread (Ben Noordhuis)


2014.12.22, Version 0.10.35 (Stable), a363f61ca839e817eb6853c5dc5af8c3b9b9226b

* tls: re-add 1024-bit SSL certs removed by f9456a2 (Chris Dickinson)

* timers: don't close interval timers when unrefd (Julien Gilli)

* timers: don't mutate unref list while iterating it (Julien Gilli)


2014.12.17, Version 0.10.34 (Stable), 52795f8fcc2de77cf997e671ea58614e5e425dfe

* uv: update to v0.10.30

* zlib: upgrade to v1.2.8

* child_process: check execFile args is an array (Sam Roberts)

* child_process: check fork args is an array (Sam Roberts)

* crypto: update root certificates (Ben Noordhuis)

* domains: fix issues with abort on uncaught (Julien Gilli)

* timers: Avoid linear scan in _unrefActive. (Julien Gilli)

* timers: fix unref() memory leak (Trevor Norris)

* v8: add api for aborting on uncaught exception (Julien Gilli)

* debugger: fix when using "use strict" (Julien Gilli)


2014.10.20, Version 0.10.33 (Stable), 8d045a30e95602b443eb259a5021d33feb4df079

* openssl: Update to 1.0.1j (Addressing multiple CVEs)

* uv: Update to v0.10.29

* child_process: properly support optional args (cjihrig)

* crypto: Disable autonegotiation for SSLv2/3 by default (Fedor Indutny,
	Timothy J Fontaine, Alexis Campailla)

	This is a behavior change, by default we will not allow the negotiation to
	SSLv2 or SSLv3. If you want this behavior, run Node.js with either
	`--enable-ssl2` or `--enable-ssl3` respectively.

	This does not change the behavior for users specifically requesting
	`SSLv2_method` or `SSLv3_method`. While this behavior is not advised, it is
	assumed you know what you're doing since you're specifically asking to use
	these methods.


2014.09.16, Version 0.10.32 (Stable), 0fe0d121551593c23a565db8397f85f17bb0f00e

* npm: Update to 1.4.28

* v8: fix a crash introduced by previous release (Fedor Indutny)

* configure: add --openssl-no-asm flag (Fedor Indutny)

* crypto: use domains for any callback-taking method (Chris Dickinson)

* http: do not send `0\r\n\r\n` in TE HEAD responses (Fedor Indutny)

* querystring: fix unescape override (Tristan Berger)

* url: Add support for RFC 3490 separators (Mathias Bynens)


2014.08.19, Version 0.10.31 (Stable), 7fabdc23d843cb705d2d0739e7bbdaaf50aa3292

* v8: backport CVE-2013-6668

* openssl: Update to v1.0.1i

* npm: Update to v1.4.23

* cluster: disconnect should not be synchronous (Sam Roberts)

* fs: fix fs.readFileSync fd leak when get RangeError (Jackson Tian)

* stream: fix Readable.wrap objectMode falsy values (James Halliday)

* timers: fix timers with non-integer delay hanging. (Julien Gilli)


2014.07.31, Version 0.10.30 (Stable), bc0ff830aff1e016163d855e86ded5c98b0899e8

* uv: Upgrade to v0.10.28

* npm: Upgrade to v1.4.21

* v8: Interrupts must not mask stack overflow.

* Revert "stream: start old-mode read in a next tick" (Fedor Indutny)

* buffer: fix sign overflow in `readUIn32BE` (Fedor Indutny)

* buffer: improve {read,write}{U}Int* methods (Nick Apperson)

* child_process: handle writeUtf8String error (Fedor Indutny)

* deps: backport 4ed5fde4f from v8 upstream (Fedor Indutny)

* 

* lib: remove and restructure calls to isNaN() (cjihrig)

* module: eliminate double `getenv()` (Maciej Małecki)

* stream2: flush extant data on read of ended stream (Chris Dickinson)

* streams: remove unused require('assert') (Rod Vagg)

* timers: backport f8193ab (Julien Gilli)

* util.h: interface compatibility (Oguz Bastemur)

* zlib: do not crash on write after close (Fedor Indutny)


2014.06.05, Version 0.10.29 (Stable), ce82d6b8474bde7ac7df6d425fb88fb1bcba35bc

* openssl: to 1.0.1h (CVE-2014-0224)

* npm: upgrade to 1.4.14

* utf8: Prevent Node from sending invalid UTF-8 (Felix Geisendörfer)
  - *NOTE* this introduces a breaking change, previously you could construct
    invalid UTF-8 and invoke an error in a client that was expecting valid
    UTF-8, now unmatched surrogate pairs are replaced with the unknown UTF-8
    character. To restore the old functionality simply have NODE_INVALID_UTF8
    environment variable set.

* child_process: do not set args before throwing (Greg Sabia Tucker)

* child_process: spawn() does not throw TypeError (Greg Sabia Tucker)

* constants: export O_NONBLOCK (Fedor Indutny)

* crypto: improve memory usage (Alexis Campailla)

* fs: close file if fstat() fails in readFile() (cjihrig)

* lib: name EventEmitter prototype methods (Ben Noordhuis)

* tls: fix performance issue (Alexis Campailla)


2014.05.01, Version 0.10.28 (Stable), b148cbe09d4657766fdb61575ba985734c2ff0a8

* npm: upgrade to v1.4.9


2014.05.01, Version 0.10.27 (Stable), cb7911f78ae96ef7a540df992cc1359ba9636e86

* npm: upgrade to v1.4.8

* openssl: upgrade to 1.0.1g

* uv: update to v0.10.27

* dns: fix certain txt entries (Fedor Indutny)

* assert: Ensure reflexivity of deepEqual (Mike Pennisi)

* child_process: fix deadlock when sending handles (Fedor Indutny)

* child_process: fix sending handle twice (Fedor Indutny)

* crypto: do not lowercase cipher/hash names (Fedor Indutny)

* dtrace: workaround linker bug on FreeBSD (Fedor Indutny)

* http: do not emit EOF non-readable socket (Fedor Indutny)

* http: invoke createConnection when no agent (Nathan Rajlich)

* stream: remove useless check (Brian White)

* timer: don't reschedule timer bucket in a domain (Greg Brail)

* url: treat \ the same as / (isaacs)

* util: format as Error if instanceof Error (Rod Vagg)


2014.02.18, Version 0.10.26 (Stable), cc56c62ed879ad4f93b1fdab3235c43e60f48b7e

* uv: Upgrade to v0.10.25 (Timothy J Fontaine)

* npm: upgrade to 1.4.3 (isaacs)

* v8: support compiling with VS2013 (Fedor Indutny)

* cares: backport TXT parsing fix (Fedor Indutny)

* crypto: throw on SignFinal failure (Fedor Indutny)

* crypto: update root certificates (Ben Noordhuis)

* debugger: Fix breakpoint not showing after restart (Farid Neshat)

* fs: make unwatchFile() insensitive to path (iamdoron)

* net: do not re-emit stream errors (Fedor Indutny)

* net: make Socket destroy() re-entrance safe (Jun Ma)

* net: reset `endEmitted` on reconnect (Fedor Indutny)

* node: do not close stdio implicitly (Fedor Indutny)

* zlib: avoid assertion in close (Fedor Indutny)


2014.01.23, Version 0.10.25 (Stable), b0e5f195dfce3e2b99f5091373d49f6616682596

* uv: Upgrade to v0.10.23

* npm: Upgrade to v1.3.24

* v8: Fix enumeration for objects with lots of properties

* child_process: fix spawn() optional arguments (Sam Roberts)

* cluster: report more errors to workers (Fedor Indutny)

* domains: exit() only affects active domains (Ryan Graham)

* src: OnFatalError handler must abort() (Timothy J Fontaine)

* stream: writes may return false but forget to emit drain (Yang Tianyang)


2013.12.18, Version 0.10.24 (Stable), b7fd6bc899ccb629d790c47aee06aba87e535c41

* uv: Upgrade to v0.10.21

* npm: upgrade to 1.3.21

* v8: backport fix for CVE-2013-{6639|6640}

* build: unix install node and dep library headers (Timothy J Fontaine)

* cluster, v8: fix --logfile=%p.log (Ben Noordhuis)

* module: only cache package main (Wyatt Preul)


2013.12.12, Version 0.10.23 (Stable), 0462bc23564e7e950a70ae4577a840b04db6c7c6

* uv: Upgrade to v0.10.20 (Timothy J Fontaine)

* npm: Upgrade to 1.3.17 (isaacs)

* gyp: update to 78b26f7 (Timothy J Fontaine)

* build: include postmortem symbols on linux (Timothy J Fontaine)

* crypto: Make Decipher._flush() emit errors. (Kai Groner)

* dgram: fix abort when getting `fd` of closed dgram (Fedor Indutny)

* events: do not accept NaN in setMaxListeners (Fedor Indutny)

* events: avoid calling `once` functions twice (Tim Wood)

* events: fix TypeError in removeAllListeners (Jeremy Martin)

* fs: report correct path when EEXIST (Fedor Indutny)

* process: enforce allowed signals for kill (Sam Roberts)

* tls: emit 'end' on .receivedShutdown (Fedor Indutny)

* tls: fix potential data corruption (Fedor Indutny)

* tls: handle `ssl.start()` errors appropriately (Fedor Indutny)

* tls: reset NPN callbacks after SNI (Fedor Indutny)


2013.11.12, Version 0.10.22 (Stable), cbff8f091c22fb1df6b238c7a1b9145db950fa65

* npm: Upgrade to 1.3.14

* uv: Upgrade to v0.10.19

* child_process: don't assert on stale file descriptor events (Fedor Indutny)

* darwin: Fix "Not Responding" in Mavericks activity monitor (Fedor Indutny)

* debugger: Fix bug in sb() with unnamed script (Maxim Bogushevich)

* repl: do not insert duplicates into completions (Maciej Małecki)

* src: Fix memory leak on closed handles (Timothy J Fontaine)

* tls: prevent stalls by using read(0) (Fedor Indutny)

* v8: use correct timezone information on Solaris (Maciej Małecki)


2013.10.18, Version 0.10.21 (Stable), e2da042844a830fafb8031f6c477eb4f96195210

* uv: Upgrade to v0.10.18

* crypto: clear errors from verify failure (Timothy J Fontaine)

* dtrace: interpret two byte strings (Dave Pacheco)

* fs: fix fs.truncate() file content zeroing bug (Ben Noordhuis)

* http: provide backpressure for pipeline flood (isaacs)

* tls: fix premature connection termination (Ben Noordhuis)


2013.09.30, Version 0.10.20 (Stable), d7234c8d50a1af73f60d2d3c0cc7eed17429a481

* tls: fix sporadic hang and partial reads (Fedor Indutny)
  - fixes "npm ERR! cb() never called!"


2013.09.24, Version 0.10.19 (Stable), 6b5e6a5a3ec8d994c9aab3b800b9edbf1b287904

* uv: Upgrade to v0.10.17

* npm: upgrade to 1.3.11

* readline: handle input starting with control chars (Eric Schrock)

* configure: add mips-float-abi (soft, hard) option (Andrei Sedoi)

* stream: objectMode transforms allow falsey values (isaacs)

* tls: prevent duplicate values returned from read (Nathan Rajlich)

* tls: NPN protocols are now local to connections (Fedor Indutny)


2013.09.04, Version 0.10.18 (Stable), 67a1f0c52e0708e2596f3f2134b8386d6112561e

* uv: Upgrade to v0.10.15

* stream: Don't crash on unset _events property (isaacs)

* stream: Pass 'buffer' encoding with decoded writable chunks (isaacs)


2013.08.21, Version 0.10.17 (Stable), 469a4a5091a677df62be319675056b869c31b35c

* uv: Upgrade v0.10.14

* http_parser: Do not accept PUN/GEM methods as PUT/GET (Chris Dickinson)

* tls: fix assertion when ssl is destroyed at read (Fedor Indutny)

* stream: Throw on 'error' if listeners removed (isaacs)

* dgram: fix assertion on bad send() arguments (Ben Noordhuis)

* readline: pause stdin before turning off terminal raw mode (Daniel Chatfield)


2013.08.16, Version 0.10.16 (Stable), 50b4c905a4425430ae54db4906f88982309e128d

* v8: back-port fix for CVE-2013-2882

* npm: Upgrade to 1.3.8

* crypto: fix assert() on malformed hex input (Ben Noordhuis)

* crypto: fix memory leak in randomBytes() error path (Ben Noordhuis)

* events: fix memory leak, don't leak event names (Ben Noordhuis)

* http: Handle hex/base64 encodings properly (isaacs)

* http: improve chunked res.write(buf) performance (Ben Noordhuis)

* stream: Fix double pipe error emit (Eran Hammer)


2013.07.25, Version 0.10.15 (Stable), 2426d65af860bda7be9f0832a99601cc43c6cf63

* src: fix process.getuid() return value (Ben Noordhuis)


2013.07.25, Version 0.10.14 (Stable), fdf57f811f9683a4ec49a74dc7226517e32e6c9d

* uv: Upgrade to v0.10.13

* npm: Upgrade to v1.3.5

* os: Don't report negative times in cpu info (Ben Noordhuis)

* fs: Handle large UID and GID (Ben Noordhuis)

* url: Fix edge-case when protocol is non-lowercase (Shuan Wang)

* doc: Streams API Doc Rewrite (isaacs)

* node: call MakeDomainCallback in all domain cases (Trevor Norris)

* crypto: fix memory leak in LoadPKCS12 (Fedor Indutny)


2013.07.09, Version 0.10.13 (Stable), e32660a984427d46af6a144983cf7b8045b7299c

* uv: Upgrade to v0.10.12

* npm: Upgrade to 1.3.2

* windows: get proper errno (Ben Noordhuis)

* tls: only wait for finish if we haven't seen it (Timothy J Fontaine)

* http: Dump response when request is aborted (isaacs)

* http: use an unref'd timer to fix delay in exit (Peter Rust)

* zlib: level can be negative (Brian White)

* zlib: allow zero values for level and strategy (Brian White)

* buffer: add comment explaining buffer alignment (Ben Noordhuis)

* string_bytes: properly detect 64bit (Timothy J Fontaine)

* src: fix memory leak in UsingDomains() (Ben Noordhuis)


2013.06.18, Version 0.10.12 (Stable), a088cf4f930d3928c97d239adf950ab43e7794aa

* npm: Upgrade to 1.2.32

* readline: make `ctrl + L` clear the screen (Yuan Chuan)

* v8: add setVariableValue debugger command (Ben Noordhuis)

* net: Do not destroy socket mid-write (isaacs)

* v8: fix build for mips32r2 architecture (Andrei Sedoi)

* configure: fix cross-compilation host_arch_cc() (Andrei Sedoi)


2013.06.13, Version 0.10.11 (Stable), d9d5bc465450ae5d60da32e9ffcf71c2767f1fad

* uv: upgrade to 0.10.11

* npm: Upgrade to 1.2.30

* openssl: add missing configuration pieces for MIPS (Andrei Sedoi)

* Revert "http: remove bodyHead from 'upgrade' events" (isaacs)

* v8: fix pointer arithmetic undefined behavior (Trevor Norris)

* crypto: fix utf8/utf-8 encoding check (Ben Noordhuis)

* net: Fix busy loop on POLLERR|POLLHUP on older linux kernels (Ben Noordhuis, isaacs)


2013.06.04, Version 0.10.10 (Stable), 25e51c396aa23018603baae2b1d9390f5d9db496

* uv: Upgrade to 0.10.10

* npm: Upgrade to 1.2.25

* url: Properly parse certain oddly formed urls (isaacs)

* stream: unshift('') is a noop (isaacs)


2013.05.30, Version 0.10.9 (Stable), 878ffdbe6a8eac918ef3a7f13925681c3778060b

* npm: Upgrade to 1.2.24

* uv: Upgrade to v0.10.9

* repl: fix JSON.parse error check (Brian White)

* tls: proper .destroySoon (Fedor Indutny)

* tls: invoke write cb only after opposite read end (Fedor Indutny)

* tls: ignore .shutdown() syscall error (Fedor Indutny)


2013.05.24, Version 0.10.8 (Stable), 30d9e9fdd9d4c33d3d95a129d021cd8b5b91eddb

* v8: update to 3.14.5.9

* uv: upgrade to 0.10.8

* npm: Upgrade to 1.2.23

* http: remove bodyHead from 'upgrade' events (Nathan Zadoks)

* http: Return true on empty writes, not false (isaacs)

* http: save roundtrips, convert buffers to strings (Ben Noordhuis)

* configure: respect the --dest-os flag consistently (Nathan Rajlich)

* buffer: throw when writing beyond buffer (Trevor Norris)

* crypto: Clear error after DiffieHellman key errors (isaacs)

* string_bytes: strip padding from base64 strings (Trevor Norris)


2013.05.17, Version 0.10.7 (Stable), d2fdae197ac542f686ee06835d1153dd43b862e5

* uv: upgrade to v0.10.7

* npm: Upgrade to 1.2.21

* crypto: Don't ignore verify encoding argument (isaacs)

* buffer, crypto: fix default encoding regression (Ben Noordhuis)

* timers: fix setInterval() assert (Ben Noordhuis)


2013.05.14, Version 0.10.6 (Stable), 5deb1672f2b5794f8be19498a425ea4dc0b0711f

* module: Deprecate require.extensions (isaacs)

* stream: make Readable.wrap support objectMode, empty streams (Daniel Moore)

* child_process: fix handle delivery (Ben Noordhuis)

* crypto: Fix performance regression (isaacs)

* src: DRY string encoding/decoding (isaacs)


2013.04.23, Version 0.10.5 (Stable), deeaf8fab978e3cadb364e46fb32dafdebe5f095

* uv: Upgrade to 0.10.5 (isaacs)

* build: added support for Visual Studio 2012 (Miroslav Bajtoš)

* http: Don't try to destroy nonexistent sockets (isaacs)

* crypto: LazyTransform on properties, not methods (isaacs)

* assert: put info in err.message, not err.name (Ryan Doenges)

* dgram: fix no address bind() (Ben Noordhuis)

* handle_wrap: fix NULL pointer dereference (Ben Noordhuis)

* os: fix unlikely buffer overflow in os.type() (Ben Noordhuis)

* stream: Fix unshift() race conditions (isaacs)




2013.04.11, Version 0.10.4 (Stable), 9712aa9f76073c30850b20a188b1ed12ffb74d17

* uv: Upgrade to 0.10.4

* npm: Upgrade to 1.2.18

* v8: Avoid excessive memory growth in JSON.parse (Fedor Indutny)

* child_process, cluster: fix O(n*m) scan of cmd string (Ben Noordhuis)

* net: fix socket.bytesWritten Buffers support (Fedor Indutny)

* buffer: fix offset checks (Łukasz Walukiewicz)

* stream: call write cb before finish event (isaacs)

* http: Support write(data, 'hex') (isaacs)

* crypto: dh secret should be left-padded (Fedor Indutny)

* process: expose NODE_MODULE_VERSION in process.versions (Rod Vagg)

* crypto: fix constructor call in crypto streams (Andreas Madsen)

* net: account for encoding in .byteLength (Fedor Indutny)

* net: fix buffer iteration in bytesWritten (Fedor Indutny)

* crypto: zero is not an error if writing 0 bytes (Fedor Indutny)

* tls: Re-enable check of CN-ID in cert verification (Tobias Müllerleile)


2013.04.03, Version 0.10.3 (Stable), d4982f6f5e4a9a703127489a553b8d782997ea43

* npm: Upgrade to 1.2.17

* child_process: acknowledge sent handles (Fedor Indutny)

* etw: update prototypes to match dtrace provider (Timothy J Fontaine)

* dtrace: pass more arguments to probes (Dave Pacheco)

* build: allow building with dtrace on osx (Dave Pacheco)

* http: Remove legacy ECONNRESET workaround code (isaacs)

* http: Ensure socket cleanup on client response end (isaacs)

* tls: Destroy socket when encrypted side closes (isaacs)

* repl: isSyntaxError() catches "strict mode" errors (Nathan Rajlich)

* crypto: Pass options to ctor calls (isaacs)

* src: tie process.versions.uv to uv_version_string() (Ben Noordhuis)


2013.03.28, Version 0.10.2 (Stable), 1e0de9c426e07a260bbec2d2196c2d2db8eb8886

* npm: Upgrade to 1.2.15

* uv: Upgrade to 0.10.3

* tls: handle SSL_ERROR_ZERO_RETURN (Fedor Indutny)

* tls: handle errors before calling C++ methods (Fedor Indutny)

* tls: remove harmful unnecessary bounds checking (Marcel Laverdet)

* crypto: make getCiphers() return non-SSL ciphers (Ben Noordhuis)

* crypto: check randomBytes() size argument (Ben Noordhuis)

* timers: do not calculate Timeout._when property (Alexey Kupershtokh)

* timers: fix off-by-one ms error (Alexey Kupershtokh)

* timers: handle signed int32 overflow in enroll() (Fedor Indutny)

* stream: Fix stall in Transform under very specific conditions (Gil Pedersen)

* stream: Handle late 'readable' event listeners (isaacs)

* stream: Fix early end in Writables on zero-length writes (isaacs)

* domain: fix domain callback from MakeCallback (Trevor Norris)

* child_process: don't emit same handle twice (Ben Noordhuis)

* child_process: fix sending utf-8 to child process (Ben Noordhuis)


2013.03.21, Version 0.10.1 (Stable), c274d1643589bf104122674a8c3fd147527a667d

* npm: upgrade to 1.2.15

* crypto: Improve performance of non-stream APIs (Fedor Indutny)

* tls: always reset this.ssl.error after handling (Fedor Indutny)

* tls: Prevent mid-stream hangs (Fedor Indutny, isaacs)

* net: improve arbitrary tcp socket support (Ben Noordhuis)

* net: handle 'finish' event only after 'connect' (Fedor Indutny)

* http: Don't hot-path end() for large buffers (isaacs)

* fs: Missing cb errors are deprecated, not a throw (isaacs)

* fs: make write/appendFileSync correctly set file mode (Raymond Feng)

* stream: Return self from readable.wrap (isaacs)

* stream: Never call decoder.end() multiple times (Gil Pedersen)

* windows: enable watching signals with process.on('SIGXYZ') (Bert Belder)

* node: revert removal of MakeCallback (Trevor Norris)

* node: Unwrap without aborting in handle fd getter (isaacs)


2013.03.11, Version 0.10.0 (Stable), 163ca274230fce536afe76c64676c332693ad7c1

* npm: Upgrade to 1.2.14

* core: Append filename properly in dlopen on windows (isaacs)

* zlib: Manage flush flags appropriately (isaacs)

* domains: Handle errors thrown in nested error handlers (isaacs)

* buffer: Strip high bits when converting to ascii (Ben Noordhuis)

* win/msi: Enable modify and repair (Bert Belder)

* win/msi: Add feature selection for various node parts (Bert Belder)

* win/msi: use consistent registry key paths (Bert Belder)

* child_process: support sending dgram socket (Andreas Madsen)

* fs: Raise EISDIR on Windows when calling fs.read/write on a dir (isaacs)

* unix: fix strict aliasing warnings, macro-ify functions (Ben Noordhuis)

* unix: honor UV_THREADPOOL_SIZE environment var (Ben Noordhuis)

* win/tty: fix typo in color attributes enumeration (Bert Belder)

* win/tty: don't touch insert mode or quick edit mode (Bert Belder)


2013.03.06, Version 0.9.12 (Unstable), 0debf5a82934da805592b6496756cdf27c993abc

* stream: Allow strings in Readable.push/unshift (isaacs)

* stream: Remove bufferSize option (isaacs)

* stream: Increase highWaterMark on large reads (isaacs)

* stream: _write: takes an encoding argument (isaacs)

* stream: _transform: remove output() method, provide encoding (isaacs)

* stream: Don't require read(0) to emit 'readable' event (isaacs)

* node: Add --throw-deprecation (isaacs)

* http: fix multiple timeout events (Eugene Girshov)

* http: More useful setTimeout API on server (isaacs)

* net: use close callback, not process.nextTick (Ben Noordhuis)

* net: Provide better error when writing after FIN (isaacs)

* dns: Support NAPTR queries (Pavel Lang)

* dns: fix ReferenceError in resolve() error path (Xidorn Quan)

* child_process: handle ENOENT correctly on Windows (Scott Blomquist)

* cluster: Rename destroy() to kill(signal=SIGTERM) (isaacs)

* build: define nightly tag external to build system (Timothy J Fontaine)

* build: make msi build work when spaces are present in the path (Bert Belder)

* build: fix msi build issue with WiX 3.7/3.8 (Raymond Feng)

* repl: make compatible with domains (Dave Olszewski)

* events: Code cleanup and performance improvements (Trevor Norris)


2013.03.01, Version 0.9.11 (Unstable), 83392403b7a9b7782b37c17688938c75010f81ba

* V8: downgrade to 3.14.5

* openssl: update to 1.0.1e

* darwin: Make process.title work properly (Ben Noordhuis)

* fs: Support mode/flag options to read/append/writeFile (isaacs)

* stream: _read() no longer takes a callback (isaacs)

* stream: Add stream.unshift(chunk) (isaacs)

* stream: remove lowWaterMark feature (isaacs)

* net: omit superfluous 'connect' event (Ben Noordhuis)

* build, windows: disable SEH (Ben Noordhuis)

* core: remove errno global (Ben Noordhuis)

* core: Remove the nextTick for running the main file (isaacs)

* core: Mark exit() calls with status codes (isaacs)

* core: Fix debug signal handler race condition lock (isaacs)

* crypto: clear error stack (Ben Noordhuis)

* test: optionally set common.PORT via env variable (Timothy J Fontaine)

* path: Throw TypeError on non-string args to path.resolve/join (isaacs, Arianit Uka)

* crypto: fix uninitialized memory access in openssl (Ben Noordhuis)


2013.02.19, Version 0.9.10 (Unstable)

* V8: Upgrade to 3.15.11.15

* npm: Upgrade to 1.2.12

* fs: Change default WriteStream config, increase perf (isaacs)

* process: streamlining tick callback logic (Trevor Norris)

* stream_wrap, udp_wrap: add read-only fd property (Ben Noordhuis)

* buffer: accept negative indices in Buffer#slice() (Ben Noordhuis)

* tls: Cycle data when underlying socket drains (isaacs)

* stream: read(0) should not always trigger _read(n,cb) (isaacs)

* stream: Empty strings/buffers do not signal EOF any longer (isaacs)

* crypto: improve cipher/decipher error messages (Ben Noordhuis)

* net: Respect the 'readable' flag on sockets (isaacs)

* net: don't suppress ECONNRESET (Ben Noordhuis)

* typed arrays: copy Buffer in typed array constructor (Ben Noordhuis)

* typed arrays: make DataView throw on non-ArrayBuffer (Ben Noordhuis)

* windows: MSI installer enhancements (Scott Blomquist, Jim Schubert)


2013.02.07, Version 0.9.9 (Unstable), 4b9f0d190cd6b22853caeb0e07145a98ce1d1d7f

* tls: port CryptoStream to streams2 (Fedor Indutny)

* typed arrays: only share ArrayBuffer backing store (Ben Noordhuis)

* stream: make Writable#end() accept a callback function (Nathan Rajlich)

* buffer: optimize 'hex' handling (Ben Noordhuis)

* dns, cares: don't filter NOTIMP, REFUSED, SERVFAIL (Ben Noordhuis)

* readline: treat bare \r as a line ending (isaacs)

* readline: make \r\n emit one 'line' event (Ben Noordhuis)

* cluster: support datagram sockets (Bert Belder)

* stream: Correct Transform class backpressure (isaacs)

* addon: Pass module object to NODE_MODULE init function (isaacs, Rod Vagg)

* buffer: slow buffer copy compatibility fix (Trevor Norris)

* Add bytesWritten to tls.CryptoStream (Andy Burke)


2013.01.24, Version 0.9.8 (Unstable), 5f2f8400f665dc32c3e10e7d31d53d756ded9156

* npm: Upgrade to v1.2.3

* V8: Upgrade to 3.15.11.10

* streams: Support objects other than Buffers (Jake Verbaten)

* buffer: remove float write range checks (Trevor Norris)

* http: close connection on 304/204 responses with chunked encoding (Ben Noordhuis)

* build: fix build with dtrace support on FreeBSD (Fedor Indutny)

* console: Support formatting options in trace() (isaacs)

* domain: empty stack on all exceptions (Dave Olszewski)

* unix, windows: make uv_*_bind() error codes consistent (Andrius Bentkus)

* linux: add futimes() fallback (Ben Noordhuis)


2013.01.18, Version 0.9.7 (Unstable), 9e7bebeb8305edd55735a95955a98fdbe47572e5

* V8: Upgrade to 3.15.11.7

* npm: Upgrade to 1.2.2

* punycode: Upgrade to 1.2.0 (Mathias Bynens)

* repl: make built-in modules available by default (Felix Böhm)

* windows: add support for '_Total' perf counters (Scott Blomquist)

* cluster: make --prof work for workers (Ben Noordhuis)

* child_process: do not keep list of sent sockets (Fedor Indutny)

* tls: Follow RFC6125 more strictly (Fedor Indutny)

* buffer: floating point read/write improvements (Trevor Norris)

* TypedArrays: Improve dataview perf without endian param (Dean McNamee)

* module: assert require() called with a non-empty string (Felix Böhm, James Campos)

* stdio: Set readable/writable flags properly (isaacs)

* stream: Properly handle large reads from push-streams (isaacs)


2013.01.11, Version 0.9.6 (Unstable), 9313fdc71ca8335d5e3a391c103230ee6219b3e2

* V8: update to 3.15.11.5

* node: remove ev-emul.h (Ben Noordhuis)

* path: make basename and extname ignore trailing slashes (Bert Belder)

* typed arrays: fix sunos signed/unsigned char issue (Ben Noordhuis)

* child_process: Fix {stdio:'inherit'} regression (Ben Noordhuis)

* child_process: Fix pipe() from child stdio streams  (Maciej Małecki)

* child_process: make fork() execPath configurable (Bradley Meck)

* stream: Add readable.push(chunk) method (isaacs)

* dtrace: x64 ustack helper (Fedor Indutny)

* repl: fix floating point number parsing (Nirk Niggler)

* repl: allow overriding builtins (Ben Noordhuis)

* net: add localAddress and localPort to Socket (James Hight)

* fs: make pool size coincide with ReadStream bufferSize (Shigeki Ohtsu)

* typed arrays: implement load and store swizzling (Dean McNamee)

* windows: fix perfctr crash on XP and 2003 (Scott Blomquist)

* dgram: fix double implicit bind error (Ben Noordhuis)


2012.12.30, Version 0.9.5 (Unstable), 01994e8119c24f2284bac0779b32acb49c95bee7

* assert: improve support for new execution contexts (lukebayes)

* domain: use camelCase instead of snake_case (isaacs)

* domain: Do not use uncaughtException handler (isaacs)

* fs: make 'end' work with ReadStream without 'start' (Ben Noordhuis)

* https: optimize createConnection() (Ryunosuke SATO)

* buffer: speed up base64 encoding by 20% (Ben Noordhuis)

* doc: Colorize API stabilitity index headers in docs (Luke Arduini)

* net: socket.readyState corrections (bentaber)

* http: Performance enhancements for http under streams2 (isaacs)

* stream: fix to emit end event on http.ClientResponse (Shigeki Ohtsu)

* stream: fix event handler leak in readstream pipe and unpipe (Andreas Madsen)

* build: Support ./configure --tag switch (Maciej Małecki)

* repl: don't touch `require.cache` (Nathan Rajlich)

* node: Emit 'exit' event when exiting for an uncaught exception (isaacs)


2012.12.21, Version 0.9.4 (Unstable), d86d83c75f6343b5368bb7bd328b4466a035e1d4

* streams: Update all streaming interfaces to use new classes (isaacs)

* node: remove idle gc (Ben Noordhuis)

* http: protect against response splitting attacks (Bert Belder)

* fs: Raise error when null bytes detected in paths (isaacs)

* fs: fix 'object is not a function' callback errors (Ben Noordhuis)

* fs: add autoClose=true option to fs.createReadStream (Farid Neshat)

* process: add getgroups(), setgroups(), initgroups() (Ben Noordhuis)

* openssl: optimized asm code on x86 and x64 (Bert Belder)

* crypto: fix leak in GetPeerCertificate (Fedor Indutny)

* add systemtap support (Jan Wynholds)

* windows: add ETW and PerfCounters support (Scott Blomquist)

* windows: fix normalization of UNC paths (Bert Belder)

* crypto: fix ssl error handling (Sergey Kholodilov)

* node: remove eio-emul.h (Ben Noordhuis)

* os: add os.endianness() function (Nathan Rajlich)

* readline: don't emit "line" events with a trailing '\n' char (Nathan Rajlich)

* build: add configure option to generate xcode build files (Timothy J Fontaine)

* build: allow linking against system libuv, cares, http_parser (Stephen Gallagher)

* typed arrays: add slice() support to ArrayBuffer (Anthony Pesch)

* debugger: exit and kill child on SIGTERM or SIGHUP (Fedor Indutny)

* url: url.format escapes delimiters in path and query (J. Lee Coltrane)


2012.10.24, Version 0.9.3 (Unstable), 1ed4c6776e4f52956918b70565502e0f8869829d

* V8: Upgrade to 3.13.7.4

* crypto: Default to buffers instead of binary strings (isaacs, Fedor Indutny)

* crypto: add getHashes() and getCiphers() (Ben Noordhuis)

* unix: add custom thread pool, remove libeio (Ben Noordhuis)

* util: make `inspect()` accept an "options" argument (Nathan Rajlich)

* https: fix renegotation attack protection (Ben Noordhuis)

* cluster: make 'listening' handler see actual port (Aaditya Bhatia)

* windows: use USERPROFILE to get the user's home dir (Bert Belder)

* path: add platform specific path delimiter (Paul Serby)

* http: add response.headersSent property (Pavel Lang)

* child_process: make .fork()'d child auto-exit (Ben Noordhuis)

* events: add 'removeListener' event (Ben Noordhuis)

* string_decoder: Add 'end' method, do base64 properly (isaacs)

* buffer: include encoding value in exception when invalid (Ricky Ng-Adam)

* http: make http.ServerResponse no longer emit 'end' (isaacs)

* streams: fix pipe is destructed by 'end' from destination (koichik)


2012.09.17, Version 0.9.2 (Unstable), 6e2055889091a424fbb5c500bc3ab9c05d1c28b4

* http_parser: upgrade to ad3b631

* openssl: upgrade 1.0.1c

* darwin: use FSEvents to watch directory changes (Fedor Indutny)

* unix: support missing API on NetBSD (Shigeki Ohtsu)

* unix: fix EMFILE busy loop (Ben Noordhuis)

* windows: un-break writable tty handles (Bert Belder)

* windows: map WSAESHUTDOWN to UV_EPIPE (Bert Belder)

* windows: make spawn with custom environment work again (Bert Belder)

* windows: map ERROR_DIRECTORY to UV_ENOENT (Bert Belder)

* tls, https: validate server certificate by default (Ben Noordhuis)

* tls, https: throw exception on missing key/cert (Ben Noordhuis)

* tls: async session storage (Fedor Indutny)

* installer: don't install header files (Ben Noordhuis)

* buffer: implement Buffer.prototype.toJSON() (Nathan Rajlich)

* buffer: added support for writing NaN and Infinity (koichik)

* http: make http.ServerResponse emit 'end' (Ben Noordhuis)

* build: ./configure --ninja (Ben Noordhuis, Timothy J Fontaine)

* installer: fix --without-npm (Ben Noordhuis)

* cli: make -p equivalent to -pe (Ben Noordhuis)

* url: Go much faster by using Url class (isaacs)


2012.08.28, Version 0.9.1 (Unstable), e6ce259d2caf338fec991c2dd447de763ce99ab7

* buffer: Add Buffer.isEncoding(enc) to test for valid encoding values (isaacs)

* Raise UV_ECANCELED on premature close. (Ben Noordhuis)

* Remove c-ares from libuv, move to a top-level node dependency (Bert Belder)

* ref/unref for all HandleWraps, timers, servers, and sockets (Timothy J Fontaine)

* addon: remove node-waf, superseded by node-gyp (Ben Noordhuis)

* child_process: emit error on exec failure (Ben Noordhuis)

* cluster: do not use internal server API (Andreas Madsen)

* constants: add O_DIRECT (Ian Babrou)

* crypto: add sync interface to crypto.pbkdf2() (Ben Noordhuis)

* darwin: emulate fdatasync() (Fedor Indutny)

* dgram: make .bind() always asynchronous (Ben Noordhuis)

* events: Make emitter.listeners() side-effect free (isaacs, Joe Andaverde)

* fs: Throw early on invalid encoding args (isaacs)

* fs: fix naming of truncate/ftruncate functions (isaacs)

* http: bubble up parser errors to ClientRequest (Brian White)

* linux: improve cpuinfo parser on ARM and MIPS (Ben Noordhuis)

* net: add support for IPv6 addresses ending in :: (Josh Erickson)

* net: support Server.listen(Pipe) (Andreas Madsen)

* node: don't scan add-on for "init" symbol (Ben Noordhuis)

* remove process.uvCounters() (Ben Noordhuis)

* repl: console writes to repl rather than process stdio (Nathan Rajlich)

* timers: implement setImmediate (Timothy J Fontaine)

* tls: fix segfault in pummel/test-tls-ci-reneg-attack (Ben Noordhuis)

* tools: Move gyp addon tools to node-gyp (Nathan Rajlich)

* unix: preliminary signal handler support (Ben Noordhuis)

* unix: remove dependency on ev_child (Ben Noordhuis)

* unix: work around darwin bug, don't poll() on pipe (Fedor Indutny)

* util: Formally deprecate util.pump() (Ben Noordhuis)

* windows: make active and closing handle state independent (Bert Belder)

* windows: report spawn errors to the exit callback (Bert Belder)

* windows: signal handling support with uv_signal_t (Bert Belder)


2012.07.20, Version 0.9.0 (Unstable), f9b237f478c372fd55e4590d7399dcd8f25f3603

* punycode: update to v1.1.1 (Mathias Bynens)

* c-ares: upgrade to 1.9.0 (Saúl Ibarra Corretgé)

* dns: ignore rogue DNS servers reported by windows (Saúl Ibarra Corretgé)

* unix: speed up uv_async_send() (Ben Noordhuis)

* darwin: get cpu model correctly on mac (Xidorn Quan)

* nextTick: Handle tick callbacks before any other I/O (isaacs)

* Enable color customization of `util.inspect` (Pavel Lang)

* tls: Speed and memory improvements (Fedor Indutny)

* readline: Use one history item for reentered line (Vladimir Beloborodov)

* Fix #3521 Make process.env more like a regular Object (isaacs)


2013.06.13, Version 0.8.25 (maintenance), 0b9bdb2bc7e1c872f0ea4713517fda22a4b0b202

* npm: Upgrade to 1.2.30

* child_process: fix handle delivery (Ben Noordhuis)


2013.06.04, Version 0.8.24 (maintenance), c1a1ab067721ea17ef7b05ec5c68b01321017f05

* npm: Upgrade to v1.2.24

* url: Properly parse certain oddly formed urls (isaacs)

* http: Don't try to destroy nonexistent sockets (isaacs)

* handle_wrap: fix NULL pointer dereference (Ben Noordhuis)


2013.04.09, Version 0.8.23 (maintenance), c67f8d0500fe15637a623eb759d2ad7eb9fb3b0b

* npm: Upgrade to v1.2.18

* http: Avoid EE warning on ECONNREFUSED handling (isaacs)

* tls: Re-enable check of CN-ID in cert verification (Tobias Müllerleile)

* child_process: fix sending utf-8 to child process (Ben Noordhuis)

* crypto: check key type in GetPeerCertificate() (Ben Noordhuis)

* win/openssl: mark assembled object files as seh safe (Bert Belder)

* windows/msi: fix msi build issue with WiX 3.7/3.8 (Raymond Feng)


2013.03.07, Version 0.8.22 (Stable), 67a4cb4fe8c2346e30ffb83f7178e205cc2dab33

* npm: Update to 1.2.14

* cluster: propagate bind errors (Ben Noordhuis)

* crypto: don't assert when calling Cipher#final() twice (Ben Noordhuis)

* build, windows: disable SEH (Ben Noordhuis)


2013.02.25, Version 0.8.21 (Stable), 530d8c05d4c546146f18e5ba811d7eb3b7b7c0c5

* http: Do not free the wrong parser on socket close (isaacs)

* http: Handle hangup writes more gently (isaacs)

* zlib: fix assert on bad input (Ben Noordhuis)

* test: add TAP output to the test runner (Timothy J Fontaine)

* unix: Handle EINPROGRESS from domain sockets (Ben Noordhuis)


2013.02.15, Version 0.8.20 (Stable), e10c75579b536581ddd7ae4e2c3bf8a9d550d343

* npm: Upgrade to v1.2.11

* http: Do not let Agent hand out destroyed sockets (isaacs)

* http: Raise hangup error on destroyed socket write (isaacs)

* http: protect against response splitting attacks (Bert Belder)


2013.02.06, Version 0.8.19 (Stable), 53978bdf420622ff0121c63c0338c9e7c2e60869

* npm: Upgrade to v1.2.10

* zlib: pass object size hint to V8 (Ben Noordhuis)

* zlib: reduce memory consumption, release early (Ben Noordhuis)

* buffer: slow buffer copy compatibility fix (Trevor Norris)

* zlib: don't assert on malformed dictionary (Ben Noordhuis)

* zlib: don't assert on missing dictionary (Ben Noordhuis)

* windows: better ipv6 support (Bert Belder)

* windows: add error mappings related to unsupported protocols (Bert Belder)

* windows: map ERROR_DIRECTORY to UV_ENOENT (Bert Belder)


2013.01.18, Version 0.8.18 (Stable), 2c4eef0d972838c51999d32c0d251857a713dc18

* npm: Upgrade to v1.2.2

* dns: make error message match errno (Dan Milon)

* tls: follow RFC6125 more stricly (Fedor Indutny)

* buffer: reject negative SlowBuffer offsets (Ben Noordhuis)

* install: add simplejson fallback (Chris Dent)

* http: fix "Cannot call method 'emit' of null" (Ben Noordhuis)


2013.01.09, Version 0.8.17 (Stable), c50c33e9397d7a0a8717e8ce7530572907c054ad

* npm: Upgrade to v1.2.0
  - peerDependencies (Domenic Denicola)
  - node-gyp v0.8.2 (Nathan Rajlich)
  - Faster installs from github user/project shorthands (Nathan Zadoks)

* typed arrays: fix 32 bit size/index overflow (Ben Noordhuis)

* http: Improve performance of single-packet responses (Ben Noordhuis)

* install: fix openbsd man page location (Ben Noordhuis)

* http: bubble up parser errors to ClientRequest (Brian White)


2012.12.13, Version 0.8.16 (Stable), 1c9c6277d5cfcaaac8569c0c8f7daa64292048a9

* npm: Upgrade to 1.1.69

* fs: fix WriteStream/ReadStream fd leaks (Ben Noordhuis)

* crypto: fix leak in GetPeerCertificate (Fedor Indutny)

* buffer: Don't double-negate numeric buffer arg (Trevor Norris)

* net: More accurate IP address validation and IPv6 dotted notation. (Joshua Erickson)


2012.11.26, Version 0.8.15 (Stable), fdf91afb494a7a2fff2913d817f589c191a2c88f

* npm: Upgrade to 1.1.66 (isaacs)

* linux: use /proc/cpuinfo for CPU frequency (Ben Noordhuis)

* windows: map WSAESHUTDOWN to UV_EPIPE (Ben Noordhuis)

* windows: map ERROR_GEN_FAILURE to UV_EIO (Bert Belder)

* unix: do not set environ unless one is provided (Charlie McConnell)

* domains: don't crash if domain is set to null (Bert Belder)

* windows: fix the x64 debug build (Bert Belder)

* net, tls: fix connect() resource leak (Ben Noordhuis)


2012.10.25, Version 0.8.14 (Stable), b00527fcf05c3d9f/b5d5d790f9472906a59fe218

* events: Don't clobber pre-existing _events obj in EE ctor (isaacs)


2012.10.25, Version 0.8.13 (Stable), ff4c974873f9a7cc6a5b042eb9b6389bb8dde6d6

* V8: Upgrade to 3.11.10.25

* npm: Upgrade to 1.1.65

* url: parse hostnames that start with - or _ (Ben Noordhuis)

* repl: Fix Windows 8 terminal issue (Bert Belder)

* typed arrays: use signed char for signed int8s (Aaron Jacobs)

* crypto: fix bugs in DiffieHellman (Ben Noordhuis)

* configure: turn on VFPv3 on ARMv7 (Ben Noordhuis)

* Re-enable OpenSSL UI for entering passphrases via tty (Ben Noordhuis)

* repl: ensure each REPL instance gets its own "context" (Nathan Rajlich)


2012.10.12, Version 0.8.12 (Stable), 38c72d4e29574dec5205bcf23c2a85efe65331a4

* npm: Upgrade to 1.1.63

* crypto: Reduce stability index to 2-Unstable (isaacs)

* windows: fix handle leak in uv_fs_utime (Bert Belder)

* windows: fix application crashed popup in debug version (Bert Belder)

* buffer: report proper retained size in profiler (Ben Noordhuis)

* buffer: fix byteLength with UTF-16LE (koichik)

* repl: make "end of input" JSON.parse() errors throw in the REPL (Nathan Rajlich)

* repl: make invalid RegExp modifiers throw in the REPL (Nathan Rajlich)

* http: handle multiple Proxy-Authenticate values (Willi Eggeling)


2012.09.27, Version 0.8.11 (Stable), e1f39468fa580c1e4cb15fac621f87944ee625dc

* fs: Fix stat() size reporting for large files (Ben Noordhuis)


2012.09.25, Version 0.8.10 (Stable), 0bc273da4fcaa79b209ed755ad249a3e7be626a6

* npm: Upgrade to 1.1.62

* repl: make invalid RegExps throw in the REPL (Nathan Rajlich)

* v8: loosen artificial mmap constraint (Bryan Cantrill)

* process: fix setuid() and setgid() error reporting (Ben Noordhuis)

* domain: Properly exit() on domain disposal (isaacs)

* fs: fix watchFile() missing deletion events (Ben Noordhuis)

* fs: fix assert in fs.watch() (Ben Noordhuis)

* fs: don't segfault on deeply recursive stat() (Ben Noordhuis)

* http: Remove timeout handler when data arrives (Frédéric Germain)

* http: make the client "res" object gets the same domain as "req" (Nathan Rajlich)

* windows: don't blow up when an invalid FD is used (Bert Belder)

* unix: map EDQUOT to UV_ENOSPC (Charlie McConnell)

* linux: improve /proc/cpuinfo parser (Ben Noordhuis)

* win/tty: reset background brightness when color is set to default (Bert Belder)

* unix: put child process stdio fds in blocking mode (Ben Noordhuis)

* unix: fix EMFILE busy loop (Ben Noordhuis)

* sunos: don't set TCP_KEEPALIVE (Ben Noordhuis)

* tls: Use slab allocator for memory management (Fedor Indutny)

* openssl: Use optimized assembly code for x86 and x64 (Bert Belder)


2012.09.11, Version 0.8.9 (Stable), b88c3902b241cf934e75443b934f2033ad3915b1

* v8: upgrade to 3.11.10.22

* GYP: upgrade to r1477

* npm: Upgrade to 1.1.61

* npm: Don't create world-writable files (isaacs)

* windows: fix single-accept mode for shared server sockets (Bert Belder)

* windows: fix uninitialized memory access in uv_update_time() (Bert Belder)

* windows: don't throw when a signal handler is attached (Bert Belder)

* unix: fix memory leak in udp (Ben Noordhuis)

* unix: map errno ESPIPE (Ben Noordhuis)

* unix, windows: fix memory corruption in fs-poll.c (Ben Noordhuis)

* sunos: fix os.cpus() on x86_64 (Ben Noordhuis)

* child process: fix processes with IPC channel don't emit 'close' (Bert Belder)

* build: add a "--dest-os" option to force a gyp "flavor" (Nathan Rajlich)

* build: set `process.platform` to "sunos" on SunOS (Nathan Rajlich)

* build: fix `make -j` fails after `make clean` (Bearice Ren)

* build: fix openssl configuration for "arm" builds (Nathan Rajlich)

* tls: support unix domain socket/named pipe in tls.connect (Shigeki Ohtsu)

* https: make https.get() accept a URL (koichik)

* http: respect HTTP/1.0 TE header (Ben Noordhuis)

* crypto, tls: Domainify setSNICallback, pbkdf2, randomBytes (Ben Noordhuis)

* stream.pipe: Don't call destroy() unless it's a function (isaacs)


2012.08.22, Version 0.8.8 (Stable), a299c97bbc701f4d460e91214d7bfe7a9589d361

* V8: upgrade to 3.11.10.19

* npm: upgrade to 1.1.59

* windows: fix uninitialized memory access in uv_update_time() (Bert Belder)

* unix, windows: fix memory corruption in fs-poll.c (Ben Noordhuis)

* unix: fix integer overflow in uv_hrtime (Tim Holy)

* sunos: fix uv_cpu_info() on x86_64 (Ben Noordhuis)

* tls: update default cipher list (Ben Noordhuis)

* unix: Fix llvm and older gcc duplicate symbol warnings (Bert Belder)

* fs: fix use after free in stat watcher (Ben Noordhuis)

* build: Fix using manually compiled gcc on OS X (Nathan Rajlich)

* windows: make junctions work again (Bert Belder)


2012.08.15, Version 0.8.7 (Stable), f640c5d35cba96634cd8176a525a1d876e361a61

* npm: Upgrade to 1.1.49

* website: download page (Golo Roden)

* crypto: fix uninitialized memory access in openssl (Ben Noordhuis)

* buffer, crypto: fix buffer decoding (Ben Noordhuis)

* build: compile with -fno-tree-vrp when gcc >= 4.0 (Ben Noordhuis)

* tls: handle multiple CN fields when verifying cert (Ben Noordhuis)

* doc: remove unused util from child_process (Kyle Robinson Young)

* build: rework -fvisibility=hidden detection (Ben Noordhuis)

* windows: don't duplicate invalid stdio handles (Bert Belder)

* windows: fix typos in process-stdio.c (Bert Belder)


2012.08.07, Version 0.8.6 (Stable), 0544a586ca6b6b900a42e164033dbf350765700a

* npm: Upgrade to v1.1.48

* Add 'make binary' to build binary tarballs for all Unixes (Nathan Rajlich)

* zlib: Emit 'close' on destroy(). (Dominic Tarr)

* child_process: Fix stdout=null when stdio=['pipe'] (Tyler Neylon)

* installer: prevent ETXTBSY errors (Ben Noordhuis)

* installer: honor --without-npm, default install path (Ben Noordhuis)

* net: make pause work with connecting sockets (Bert Belder)

* installer: fix cross-compile installs (Ben Noordhuis)

* net: fix .listen({fd:0}) (Ben Noordhuis)

* windows: map WSANO_DATA to UV_ENOENT (Bert Belder)


2012.08.02, Version 0.8.5 (Stable), 9b86a4453f0c76f2707a75c0b2343aba33ec63bc

* node: tag Encode and friends NODE_EXTERN (Ben Noordhuis)

* fs: fix ReadStream / WriteStream missing callback (Gil Pedersen)

* fs: fix readFileSync("/proc/cpuinfo") regression (Ben Noordhuis)

* installer: don't assume bash is installed (Ben Noordhuis)

* Report errors properly from --eval and stdin (isaacs)

* assert: fix throws() throws an error without message property (koichik)

* cluster: fix libuv assert in net.listen() (Ben Noordhuis)

* build: always link sunos builds with libumem (Trent Mick)

* build: improve armv7 / hard-float detection (Adam Malcontenti-Wilson)

* https: Use host header as effective servername (isaacs)

* sunos: work around OS bug to prevent fs.watch() from spinning (Bryan Cantrill)

* linux: fix 'two watchers, one path' segfault (Ben Noordhuis)

* windows: fix memory leaks in many fs functions (Bert Belder)

* windows: don't allow directories to be opened for writing/appending (Bert Belder)

* windows: make fork() work even when not all stdio handles are valid (Bert Belder)

* windows: make unlink() not remove mount points, and improve performance (Bert Belder)

* build: Sign pkg installer for OS X (isaacs)


2012.07.25, Version 0.8.4 (Stable), f98562fcd7d1cab573ca4dc1612157d6999befd4

* V8: Upgrade to 3.11.10.17

* npm: Upgrade to 1.1.45

* net: fix Socket({ fd: 42 }) api (Ben Noordhuis)

* readline: Remove event listeners on close (isaacs)

* windows: correctly prep long path for fs.exists(Sync) (Bert Belder)

* debugger: wake up the event loop when a debugger command is dispatched (Peter Rybin)

* tls: verify server's identity (Fedor Indutny)

* net: ignore socket.setTimeout(Infinity or NaN) (Fedor Indutny)


2012.07.19, Version 0.8.3 (Stable), 60bf2d6cb33e4ce55604f73889ab840a9de8bdab

* V8: upgrade to 3.11.10.15

* npm: Upgrade to 1.1.43

* net: fix net.Server.listen({fd:x}) error reporting (Ben Noordhuis)

* net: fix bogus errno reporting (Ben Noordhuis)

* build: Move npm shebang logic into an npm script (isaacs)

* build: fix add-on loading on freebsd (Ben Noordhuis)

* build: disable unsafe optimizations (Ben Noordhuis)

* build: fix spurious mksnapshot crashes for good (Ben Noordhuis)

* build: speed up genv8constants (Dave Pacheco)

* fs: make unwatchFile() remove a specific listener (Ben Noordhuis)

* domain: Remove first arg from intercepted fn (Toshihiro Nakamura)

* domain: Fix memory leak on error (isaacs)

* events: Fix memory leak from removeAllListeners (Nathan Rajlich)

* zlib: Fix memory leak in Unzip class. (isaacs)

* crypto: Fix memory leak in DecipherUpdate() (Ben Noordhuis)


2012.07.09, Version 0.8.2 (Stable), cc6084b9ac5cf1d4fe5e7165b71e8fc05d11be1f

* npm: Upgrade to 1.1.36

* readline: don't use Function#call() (Nathan Rajlich)

* Code cleanup to pass 'use strict' (Jonas Westerlund)

* module: add filename to require() json errors (TJ Holowaychuk)

* readline: fix for unicode prompts (Tim Macfarlane)

* timers: fix handling of large timeouts (Ben Noordhuis)

* repl: fix passing an empty line inserting "undefined" into the buffer (Nathan Rajlich)

* repl: fix crashes when buffering command (Maciej Małecki)

* build: rename strict_aliasing to node_no_strict_aliasing (Ben Noordhuis)

* build: disable -fstrict-aliasing for any gcc < 4.6.0 (Ben Noordhuis)

* build: detect cc version with -dumpversion (Ben Noordhuis)

* build: handle output of localized gcc or clang (Ben Noordhuis)

* unix: fix memory corruption in freebsd.c (Ben Noordhuis)

* unix: fix 'zero handles, one request' busy loop (Ben Noordhuis)

* unix: fix busy loop on unexpected tcp message (Ben Noordhuis)

* unix: fix EINPROGRESS busy loop (Ben Noordhuis)


2012.06.29, Version 0.8.1 (stable), 2134aa3d5c622fc3c3b02ccb713fcde0e0df479a

* V8: upgrade to v3.11.10.12

* npm: upgrade to v1.1.33
  - Support for parallel use of the cache folder
  - Retry on registry timeouts or network failures (Trent Mick)
  - Reduce 'engines' failures to a warning
  - Use new zsh completion if aviailable (Jeremy Cantrell)

* Fix #3577 Un-break require('sys')

* util: speed up formatting of large arrays/objects (Ben Noordhuis)

* windows: make fs.realpath(Sync) work with UNC paths (Bert Belder)

* build: fix --shared-v8 option (Ben Noordhuis)

* doc: `detached` is a boolean (Andreas Madsen)

* build: use proper python interpreter (Ben Noordhuis)

* build: expand ~ in `./configure --prefix=~/a/b/c` (Ben Noordhuis)

* build: handle CC env var with spaces (Gabriel de Perthuis)

* build: fix V8 build when compiling with gcc 4.5 (Ben Noordhuis)

* build: fix --shared-v8 option (Ben Noordhuis)

* windows msi: Fix icon issue which caused huge file size (Bert Belder)

* unix: assume that dlopen() may clobber dlerror() (Ben Noordhuis)

* sunos: fix memory corruption bugs (Ben Noordhuis)

* windows: better (f)utimes and (f)stat (Bert Belder)


2012.06.25, Version 0.8.0 (stable), 8b8a7a7f9b41e74e1e810d0330738ad06fc302ec

* V8: upgrade to v3.11.10.10

* npm: Upgrade to 1.1.32

* Deprecate iowatcher (Ben Noordhuis)

* windows: update icon (Bert Belder)

* http: Hush 'MUST NOT have a body' warnings to debug() (isaacs)

* Move blog.nodejs.org content into repository (isaacs)

* Fix #3503: stdin: resume() on pipe(dest) (isaacs)

* crypto: fix error reporting in SetKey() (Fedor Indutny)

* Add --no-deprecation and --trace-deprecation command-line flags (isaacs)

* fs: fix fs.watchFile() (Ben Noordhuis)

* fs: Fix fs.readfile() on pipes (isaacs)

* Rename GYP variable node_use_system_openssl to be consistent (Ryan Dahl)


2012.06.19, Version 0.7.12 (unstable), a72120190a8ffdbcd3d6ad2a2e6ceecd2087111e

* npm: Upgrade to 1.1.30
	- Improved 'npm init'
	- Fix the 'cb never called' error from 'oudated' and 'update'
	- Add --save-bundle|-B config
	- Fix isaacs/npm#2465: Make npm script and windows shims cygwin-aware
	- Fix isaacs/npm#2452 Use --save(-dev|-optional) in npm rm
	- `logstream` option to replace removed `logfd` (Rod Vagg)
	- Read default descriptions from README.md files

* Shims to support deprecated ev_* and eio_* methods (Ben Noordhuis)

* #3118 net.Socket: Delay pause/resume until after connect (isaacs)

* #3465 Add ./configure --no-ifaddrs flag (isaacs)

* child_process: add .stdin stream to forks (Fedor Indutny)

* build: fix `make install DESTDIR=/path` (Ben Noordhuis)

* tls: fix off-by-one error in renegotiation check (Ben Noordhuis)

* crypto: Fix diffie-hellman key generation UTF-8 errors (Fedor Indutny)

* node: change the constructor name of process from EventEmitter to process (Andreas Madsen)

* net: Prevent property access throws during close (Reid Burke)

* querystring: improved speed and code cleanup (Felix Böhm)

* sunos: fix assertion errors breaking fs.watch() (Fedor Indutny)

* unix: stat: detect sub-second changes (Ben Noordhuis)

* add stat() based file watcher (Ben Noordhuis)


2012.06.15, Version 0.7.11 (unstable), 5cfe0b86d5be266ef51bbba369c39e412ee51944

* V8: Upgrade to v3.11.10

* npm: Upgrade to 1.1.26

* doc: Improve cross-linking in API docs markdown (Ben Kelly)

* Fix #3425: removeAllListeners should delete array (Reid Burke)

* cluster: don't silently drop messages when the write queue gets big (Bert Belder)

* Add Buffer.concat method (isaacs)

* windows: make symlinks tolerant to forward slashes (Bert Belder)

* build: Add node.d and node.1 to installer (isaacs)

* cluster: rename worker.unqiueID to worker.id (Andreas Madsen)

* Windows: Enable ETW events on Windows for existing DTrace probes. (Igor Zinkovsky)

* test: bundle node-weak in test/gc so that it doesn't need to be downloaded (Nathan Rajlich)

* Make many tests pass on Windows (Bert Belder)

* Fix #3388 Support listening on file descriptors (isaacs)

* Fix #3407 Add os.tmpDir() (isaacs)

* Unbreak the snapshotted build on Windows (Bert Belder)

* Clean up child_process.kill throws (Bert Belder)

* crypto: make cipher/decipher accept buffer args (Ben Noordhuis)


2012.06.11, Version 0.7.10 (unstable), 12a32a48a30182621b3f8e9b9695d1946b53c131

* Roll V8 back to 3.9.24.31

* build: x64 target should always pass -m64 (Robert Mustacchi)

* add NODE_EXTERN to node::Start (Joel Brandt)

* repl: Warn about running npm commands (isaacs)

* slab_allocator: fix crash in dtor if V8 is dead (Ben Noordhuis)

* slab_allocator: fix leak of Persistent handles (Shigeki Ohtsu)

* windows/msi: add node.js prompt to startmenu (Jeroen Janssen)

* windows/msi: fix adding node to PATH (Jeroen Janssen)

* windows/msi: add start menu links when installing (Jeroen Janssen)

* windows: don't install x64 version into the 'program files (x86)' folder (Matt Gollob)

* domain: Fix #3379 domain.intercept no longer passes error arg to cb (Marc Harter)

* fs: make callbacks run in global context (Ben Noordhuis)

* fs: enable fs.realpath on windows (isaacs)

* child_process: expose UV_PROCESS_DETACHED as options.detached (Charlie McConnell)

* child_process: new stdio API for .spawn() method (Fedor Indutny)

* child_process: spawn().ref() and spawn().unref() (Fedor Indutny)

* Upgrade npm to 1.1.25
	- Enable npm link on windows
	- Properly remove sh-shim on Windows
	- Abstract out registry client and logger


2012.05.28, Version 0.7.9 (unstable), 782277f11a753ded831439ed826448c06fc0f356

* Upgrade V8 to 3.11.1

* Upgrade npm to 1.1.23

* uv: rework reference counting scheme (Ben Noordhuis)

* uv: add interface for joining external event loops (Bert Belder)

* repl, readline: Handle Ctrl+Z and SIGCONT better (Nathan Rajlich)

* fs: 64bit offsets for fs calls (Igor Zinkovsky)

* fs: add sync open flags 'rs' and 'rs+' (Kevin Bowman)

* windows: enable creating directory junctions with fs.symlink (Igor Zinkovsky, Bert Belder)

* windows: fix fs.lstat to properly detect symlinks. (Igor Zinkovsky)

* Fix #3270 Escape url.parse delims (isaacs)

* http: make http.get() accept a URL (Adam Malcontenti-Wilson)

* Cleanup vm module memory leakage (Marcel Laverdet)

* Optimize writing strings with Socket.write (Bert Belder)

* add support for CESU-8 and UTF-16LE encodings (koichik)

* path: add path.sep to get the path separator. (Yi, EungJun)

* net, http: add backlog parameter to .listen() (Erik Dubbelboer)

* debugger: support mirroring Date objects (Fedor Indutny)

* addon: add AtExit() function (Ben Noordhuis)

* net: signal localAddress bind failure in connect (Brian Schroeder)

* util: handle non-string return value in .inspect() (Alex Kocharin)


2012.04.18, Version 0.7.8 (unstable), c2b47097c0b483552efc1947c6766fa1128600b6

* Upgrade V8 to 3.9.24.9

* Upgrade OpenSSL to 1.0.0f

* Upgrade npm to 1.1.18

* Show licenses in Binary installers

* Domains (isaacs)

* readline: rename "end" to "close" (Nathan Rajlich)

* tcp: make getsockname() return address family as string (Shigeki Ohtsu)

* http, https: fix .setTimeout() (ssuda)

* os: add cross platform EOL character (Mustansir Golawala)

* typed arrays: unexport SizeOfArrayElementForType() (Aaron Jacobs)

* net: honor 'enable' flag in .setNoDelay() (Ben Noordhuis)

* child_process: emit error when .kill fails (Andreas Madsen)

* gyp: fix 'argument list too long' build error (Ben Noordhuis)

* fs.WriteStream: Handle modifications to fs.open (isaacs)

* repl, readline: Handle newlines better (Nathan Rajlich, Nathan Friedly)

* build: target OSX 10.5 when building on darwin (Nathan Rajlich)

* Fix #3052 Handle errors properly in zlib (isaacs)

* build: add support for DTrace and postmortem (Dave Pacheco)

* core: add reusable Slab allocator (Ben Noordhuis)


2012.03.30, Version 0.7.7 (unstable), 5cda2542fdb086f9fe5de889bea435a65e377dea

* Upgrade V8 to 3.9.24.7

* Upgrade npm to 1.1.15

* Handle Emoji characters properly (Erik Corry, Bert Belder)

* readline: migrate ansi/vt100 logic from tty to readline (Nathan Rajlich)

* readline: Fix multiline handling (Alex Kocharin)

* add a -i/--interactive flag to force the REPL (Nathan Rajlich)

* debugger: add breakOnException command (Fedor Indutny)

* cluster: kill workers when master dies (Andreas Madsen)

* cluster: add graceful disconnect support (Andreas Madsen)

* child_process: Separate 'close' event from 'exit' (Charlie McConnell)

* typed arrays: add Uint8ClampedArray (Mikael Bourges-Sevenier)

* buffer: Fix byte alignment issues (Ben Noordhuis, Erik Lundin)

* tls: fix CryptoStream.setKeepAlive() (Shigeki Ohtsu)

* Expose http parse error codes (Felix Geisendörfer)

* events: don't delete the listeners array (Ben Noordhuis, Nathan Rajlich)

* process: add process.config to view node's ./configure settings (Nathan Rajlich)

* process: process.execArgv to see node's arguments (Micheil Smith)

* process: fix process.title setter (Ben Noordhuis)

* timers: handle negative or non-numeric timeout values (Ben Noordhuis)


2012.03.13, Version 0.7.6 (unstable), f06abda6f58e517349d1b63a2cbf5a8d04a03505

* Upgrade v8 to 3.9.17

* Upgrade npm to 1.1.8
  - Add support for os/cpu fields in package.json (Adam Blackburn)
  - Automatically node-gyp packages containing a binding.gyp
  - Fix failures unpacking in UNC shares
  - Never create un-listable directories
  - Handle cases where an optionalDependency fails to build

* events: newListener emit correct fn when using 'once' (Roly Fentanes)

* url: Ignore empty port component (Łukasz Walukiewicz)

* module: replace 'children' array (isaacs)

* tls: parse multiple values of a key in ssl certificate (Sambasiva Suda)

* cluster: support passing of named pipes (Ben Noordhuis)

* Windows: include syscall in fs errors (Bert Belder)

* http: #2888 Emit end event only once (Igor Zinkovsky)

* readline: add multiline support (Rlidwka)

* process: add `process.hrtime()` (Nathan Rajlich)

* net, http, https: add localAddress option (Dmitry Nizovtsev)

* addon improvements (Nathan Rajlich)

* build improvements (Ben Noordhuis, Sadique Ali, T.C. Hollingsworth, Nathan Rajlich)

* add support for "SEARCH" request methods (Nathan Rajlich)

* expose the zlib and http_parser version in process.versions (Nathan Rajlich)


2012.02.23, Version 0.7.5 (unstable), d384b8b0d2ab7f05465f0a3e15fe20b4e25b5f86

* startup speed improvements (Maciej Małecki)

* crypto: add function getDiffieHellman() (Tomasz Buchert)

* buffer: support decoding of URL-safe base64 (Ben Noordhuis)

* Make QueryString.parse() even faster (Brian White)

* url: decode url entities in auth section (Ben Noordhuis)

* http: support PURGE request method (Ben Noordhuis)

* http: Generate Date headers on responses (Mark Nottingham)

* Fix #2762: Add callback to close function. (Mikeal Rogers)

* dgram: fix out-of-bound memory read (Ben Noordhuis)

* repl: add automatic loading of built-in libs (Brandon Benvie)

* repl: remove double calls where possible (Fedor Indutny)

* Readline improvements. Related: #2737 #2756 (Colton Baker)

* build: disable -fomit-frame-pointer on solaris (Dave Pacheco)

* build: arch detection improvements (Nathan Rajlich)

* build: Make a fat binary for the OS X `make pkg`. (Nathan Rajlich)

* jslint src/ and lib/ on 'make test' (isaacs)



2012.02.14, Version 0.7.4 (unstable), de21de920cf93ec40736ada3792a7f85f3eadeda

* Upgrade V8 to 3.9.5

* Upgrade npm to 1.1.1

* build: Detect host_arch better (Karl Skomski)

* debugger: export `debug_port` to `process` (Fedor Indutny)

* api docs: CSS bug fixes (isaacs)

* build: use -fPIC for native addons on UNIX (Nathan Rajlich)

* Re-add top-level v8::Locker (Marcel Laverdet)

* Move images out of the dist tarballs (isaacs)

* libuv: Remove uv_export and uv_import (Ben Noordhuis)

* build: Support x64 build on Windows (Igor Zinkovsky)


2012.02.07, Version 0.7.3 (unstable), 99059aad8d654acda4abcfaa68df182b50f2ec90

* Upgrade V8 to 3.9.2

* Revert support for isolates. (Ben Noordhuis)

* cluster: Cleanup docs, event handling, and process.disconnect (Andreas Madsen)

* gyp_addon: link with node.lib on Windows (Nathan Rajlich)

* http: fix case where http-parser is freed twice (koichik)

* Windows: disable RTTI and exceptions (Bert Belder)


2012.02.01, Version 0.7.2 (unstable), ec79acb3a6166e30f0bf271fbbfda1fb575b3321

* Update V8 to 3.8.9

* Support for sharing streams across Isolates (Igor Zinkovsky)

* #2636 - Fix case where http_parsers are freed too early (koichik)

* url: Support for IPv6 addresses in URLs (Łukasz Walukiewicz)

* child_process: Add disconnect() method to child processes (Andreas Madsen)

* fs: add O_EXCL support, exclusive open file (Ben Noordhuis)

* fs: more specific error messages (Tj Holowaychuk)

* tty: emit 'unknown' key event if key sequence not found (Dan VerWeire, Nathan Rajlich)

* build: compile release build too if BUILDTYPE=Debug (Ben Noordhuis)

* module: fix --debug-brk on symlinked scripts (Fedor Indutny)

* zlib: fix `Failed to set dictionary` issue (Fedor Indutny)

* waf: predict target arch for OS X (Fedor Indutny)


2012.01.23, Version 0.7.1 (unstable), a74354735ab5d5b0fa35a1e4ff7e653757d2069b

* Update V8 to 3.8.8

* Install node-waf by default (Fedor Indutny)

* crypto: Add ability to turn off PKCS padding (Ingmar Runge)

* v8: implement VirtualMemory class on SunOS (Ben Noordhuis)

* Add cluster.setupMaster (Andreas Madsen)

* move `path.exists*` to `fs.exists*` (Maciej Małecki)

* typed arrays: set class name (Ben Noordhuis)

* libuv bug fixes (Igor Zinkovsky, Ben Noordhuis, Dan VerWeire)


2012.01.16, Version 0.7.0 (unstable), 9cc55dca6f67a6096c858b841c677b0593404321

* Upgrade V8 to 3.8.6

* Use GYP build system on unix (Ben Noordhuis)

* Experimenetal isolates support (Ben Noordhuis)

* Improvements to Cluster API (Andreas Madsen)

* Use isolates for internal debugger (Fedor Indutny)

* Bug fixes


2012.07.10 Version 0.6.20 (maintenance), 952e513379169ec1b40909d1db056e9bf4294899

* npm: Upgrade to 1.1.37 (isaacs)

* benchmark: Backport improvements made in master (isaacs)

* build: always link with -lz (Trent Mick)

* core: use proper #include directives (Ben Noordhuis)

* cluster: don't silently drop messages when the write queue gets big (Bert Belder)

* windows: don't print error when GetConsoleTitleW returns an empty string (Bert Belder)


2012.06.06 Version 0.6.19 (stable), debf552ed2d4a53957446e82ff3c52a8182d5ff4

* npm: upgrade to 1.1.24

* fs: no end emit after createReadStream.pause() (Andreas Madsen)

* vm: cleanup module memory leakage (Marcel Laverdet)

* unix: fix loop starvation under high network load (Ben Noordhuis)

* unix: remove abort() in ev_unref() (Ben Noordhuis)

* windows/tty: never report error after forcibly aborting line-buffered read (Bert Belder)

* windows: skip GetFileAttributes call when opening a file (Bert Belder)


2012.05.15 Version 0.6.18 (stable), 4bc1d395de6abed2cf1e4d0b7b3a1480a21c368f

* windows: skip GetFileAttributes call when opening a file (Bert Belder)

* crypto: add PKCS12/PFX support (Sambasiva Suda)

* #3240: child_process: delete NODE_CHANNEL_FD from env in spawn (Ben Noordhuis)

* windows: add test for path.normalize with UNC paths (Bert Belder)

* windows: make path.normalize convert all slashes to backslashes (Bert Belder)

* fs: Automatically close FSWatcher on error (Bert Belder)

* #3258: fs.ReadStream.pause() emits duplicate data event (koichik)

* pipe_wrap: don't assert() on pipe accept errors (Ben Noordhuis)

* Better exception output for module load and process.nextTick (Felix Geisendörfer)

* zlib: fix error reporting (Ben Noordhuis)

* http: Don't destroy on timeout (isaacs)

* #3231: http: Don't try to emit error on a null'ed req object (isaacs)

* #3236: http: Refactor ClientRequest.onSocket (isaacs)


2012.05.04 Version 0.6.17 (stable), 4ced23deaf36493f4303a18f6fdce768c58becc0

* Upgrade npm to 1.1.21

* uv: Add support for EROFS errors (Ben Noordhuis, Maciej Małecki)

* uv: Add support for EIO and ENOSPC errors (Fedor Indutny)

* windows: Add support for EXDEV errors (Bert Belder)

* http: Fix client memory leaks (isaacs, Vincent Voyer)

* fs: fix file descriptor leak in sync functions (Ben Noordhuis)

* fs: fix ReadStream / WriteStream double close bug (Ben Noordhuis)


2012.04.30 Version 0.6.16 (stable), a1d193963ddc80a27da5da01b59751e14e33d1d6

* Upgrade V8 to 3.6.6.25

* Upgrade npm to 1.1.19

* Windows: add mappings for UV_ENOENT (Bert Belder)

* linux: add IN_MOVE_SELF to inotify event mask (Ben Noordhuis)

* unix: call pipe handle connection cb on accept() error (Ben Noordhuis)

* unix: handle EWOULDBLOCK (Ben Noordhuis)

* map EWOULDBLOCK to UV_EAGAIN (Ben Noordhuis)

* Map ENOMEM to UV_ENOMEM (isaacs)

* Child process: support the `gid` and `uid` options (Bert Belder)

* test: cluster: add worker death event test (Ben Noordhuis)

* typo in node_http_parser (isaacs)

* http_parser: Eat CRLF between requests, even on connection:close. (Ben Noordhuis)

* don't check return value of unsetenv (Ben Noordhuis)


2012.04.09 Version 0.6.15 (stable), f160a45b254e591eb33716311c92be533c6d86c4

* Update npm to 1.1.16

* Show licenses in binary installers.

* unix: add uv_fs_read64, uv_fs_write64 and uv_fs_ftruncate64 (Ben Noordhuis)

* add 64bit offset fs functions (Igor Zinkovsky)

* windows: don't report ENOTSOCK when attempting to bind an udp handle twice (Bert Belder)

* windows: backport pipe-connect-to-file fixes from master (Bert Belder)

* windows: never call fs event callbacks after closing the watcher (Bert Belder)

* fs.readFile: don't make the callback before the fd is closed (Bert Belder)

* windows: use 64bit offsets for uv_fs apis (Igor Zinkovsky)

* Fix #2061: segmentation fault on OS X due to stat size mismatch (Ben Noordhuis)


2012.03.22 Version 0.6.14 (stable), e513ffef7549a56a5af728e1f0c2c0c8f290518a

* net: don't crash when queued write fails (Igor Zinkovsky)

* sunos: fix EMFILE on process.memoryUsage() (Bryan Cantrill)

* crypto: fix compile-time error with openssl 0.9.7e (Ben Noordhuis)

* unix: ignore ECONNABORTED errors from accept() (Ben Noordhuis)

* Add UV_ENOSPC and mappings to it (Bert Belder)

* http-parser: Fix response body is not read (koichik)

* Upgrade npm to 1.1.12
  - upgrade node-gyp to 0.3.7
  - work around AV-locked directories on Windows
  - Fix isaacs/npm#2293 Don't try to 'uninstall' /
  - Exclude symbolic links from packages.
  - Fix isaacs/npm#2275 Spurious 'unresolvable cycle' error.
  - Exclude/include dot files as if they were normal files


2012.03.15 Version 0.6.13 (stable), 9f7f86b534f8556290eb8cad915984ff4ca54996

* Windows: Many libuv test fixes (Bert Belder)

* Windows: avoid uv_guess_handle crash in when fd < 0 (Bert Belder)

* Map EBUSY and ENOTEMPTY errors (Bert Belder)

* Windows: include syscall in fs errors (Bert Belder)

* Fix fs.watch ENOSYS on Linux kernel version mismatch (Ben Noordhuis)

* Update npm to 1.1.9
  - upgrade node-gyp to 0.3.5 (Nathan Rajlich)
  - Fix isaacs/npm#2249 Add cache-max and cache-min configs
  - Properly redirect across https/http registry requests
  - log config usage if undefined key in set function (Kris Windham)
  - Add support for os/cpu fields in package.json (Adam Blackburn)
  - Automatically node-gyp packages containing a binding.gyp
  - Fix failures unpacking in UNC shares
  - Never create un-listable directories
  - Handle cases where an optionalDependency fails to build


2012.03.02 Version 0.6.12 (stable), 48a2d34cfe6b7e1c9d15202a4ef5e3c82d1fba35

* Upgrade V8 to 3.6.6.24

* dtrace ustack helper improvements (Dave Pacheco)

* API Documentation refactor (isaacs)

* #2827 net: fix race write() before and after connect() (koichik)

* #2554 #2567 throw if fs args for 'start' or 'end' are strings (AJ ONeal)

* punycode: Update to v1.0.0 (Mathias Bynens)

* Make a fat binary for the OS X pkg (isaacs)

* Fix hang on accessing process.stdin (isaacs)

* repl: make tab completion work on non-objects (Nathan Rajlich)

* Fix fs.watch on OS X (Ben Noordhuis)

* Fix #2515 nested setTimeouts cause premature process exit (Ben Noordhuis)

* windows: fix time conversion in stat (Igor Zinkovsky)

* windows: fs: handle EOF in read (Brandon Philips)

* windows: avoid IOCP short-circuit on non-ifs lsps (Igor Zinkovsky)

* Upgrade npm to 1.1.4 (isaacs)
  - windows fixes
  - Bundle nested bundleDependencies properly
  - install: support --save with url install targets
  - shrinkwrap: behave properly with url-installed modules
  - support installing uncompressed tars or single file modules from urls etc.
  - don't run make clean on rebuild
  - support HTTPS-over-HTTP proxy tunneling


2012.02.17 Version 0.6.11 (stable), 1eb1fe32250fc88cb5b0a97cddf3e02be02e3f4a

* http: allow multiple WebSocket RFC6455 headers (Einar Otto Stangvik)

* http: allow multiple WWW-Authenticate headers (Ben Noordhuis)

* windows: support unicode argv and environment variables (Bert Belder)

* tls: mitigate session renegotiation attacks (Ben Noordhuis)

* tcp, pipe: don't assert on uv_accept() errors (Ben Noordhuis)

* tls: Allow establishing secure connection on the existing socket (koichik)

* dgram: handle close of dgram socket before DNS lookup completes (Seth Fitzsimmons)

* windows: Support half-duplex pipes (Igor Zinkovsky)

* build: disable omit-frame-pointer on solaris systems (Dave Pacheco)

* debugger: fix --debug-brk (Ben Noordhuis)

* net: fix large file downloads failing (koichik)

* fs: fix ReadStream failure to read from existing fd (Christopher Jeffrey)

* net: destroy socket on DNS error (Stefan Rusu)

* dtrace: add missing translator (Dave Pacheco)

* unix: don't flush tty on switch to raw mode (Ben Noordhuis)

* windows: reset brightness when reverting to default text color (Bert Belder)

* npm: update to 1.1.1
  - Update which, fstream, mkdirp, request, and rimraf
  - Fix #2123 Set path properly for lifecycle scripts on windows
  - Mark the root as seen, so we don't recurse into it. Fixes #1838. (Martin Cooper)


2012.02.02, Version 0.6.10 (stable), 051908e023f87894fa68f5b64d0b99a19a7db01e

* Update V8 to 3.6.6.20

* Add npm msysgit bash shim to msi installer (isaacs)

* buffers: fix intermittent out of bounds error (Ben Noordhuis)

* buffers: honor length argument in base64 decoder (Ben Noordhuis)

* windows: Fix path.exists regression (Bert Belder)

* Make QueryString.parse run faster (Philip Tellis)

* http: avoid freeing http-parser objects too early (koichik)

* timers: add v0.4 compatibility hack (Ben Noordhuis)

* Proper EPERM error code support (Igor Zinkovsky, Brandon Philips)

* dgram: Implement udp multicast methods on windows (Bert Belder)


2012.01.27, Version 0.6.9 (stable), f19e20d33f57c4d2853aaea7d2724d44f3b0012f

* dgram: Bring back missing functionality for Unix (Dan VerWeire, Roman Shtylman, Ben Noordhuis)
  - Note: Windows UDP support not yet complete.

* http: Fix parser memory leak (koichik)

* zlib: Fix #2365 crashes on invalid input (Nicolas LaCasse)

* module: fix --debug-brk on symlinked scripts (Fedor Indutny)

* Documentation Restyling (Matthew Fitzsimmons)

* Update npm to 1.1.0-3 (isaacs)

* Windows: fix regression in stat() calls to C:\ (Bert Belder)


2012.01.19, Version 0.6.8 (stable), d18cebaf8a7ac701dabd71a3aa4eb0571db6a645

* Update V8 to 3.6.6.19

* Numeric key hash collision fix for V8 (Erik Corry, Fedor Indutny)

* Add missing TTY key translations for F1-F5 on Windows (Brandon Benvie)

* path.extname bugfix with . and .. paths (Bert Belder)

* cluster: don't always kill the master on uncaughtException (Ben Noordhuis)

* Update npm to 1.1.0-2 (isaacs)

* typed arrays: set class name (Ben Noordhuis)

* zlib binding cleanup (isaacs, Bert Belder)

* dgram: use slab memory allocator (Michael Bernstein)

* fix segfault #2473

* #2521 60% improvement in fs.stat on Windows (Igor Zinkovsky)


2012.01.06, Version 0.6.7 (stable), d5a189acef14a851287ee555f7a39431fe276e1c

* V8 hash collision fix (Breaks MIPS) (Bert Belder, Erik Corry)

* Upgrade V8 to 3.6.6.15

* Upgrade npm to 1.1.0-beta-10 (isaacs)

* many doc updates (Ben Noordhuis, Jeremy Martin, koichik, Dave Irvine,
  Seong-Rak Choi, Shannen, Adam Malcontenti-Wilson, koichik)

* Fix segfault in node_http_parser.cc

* dgram, timers: fix memory leaks (Ben Noordhuis, Yoshihiro Kikuchi)

* repl: fix repl.start not passing the `ignoreUndefined` arg (Damon Oehlman)

* #1980: Socket.pause null reference when called on a closed Stream (koichik)

* #2263: XMLHttpRequest piped in a writable file stream hang (koichik)

* #2069: http resource leak (koichik)

* buffer.readInt global pollution fix (Phil Sung)

* timers: fix performance regression (Ben Noordhuis)

* #2308, #2246: node swallows openssl error on request (koichik)

* #2114: timers: remove _idleTimeout from item in .unenroll() (James Hartig)

* #2379: debugger: Request backtrace w/o refs (Fedor Indutny)

* simple DTrace ustack helper (Dave Pacheco)

* crypto: rewrite HexDecode without snprintf (Roman Shtylman)

* crypto: don't ignore DH init errors (Ben Noordhuis)


2011.12.14, Version 0.6.6 (stable), 9a059ea69e1f6ebd8899246682d8ca257610b8ab

* npm update to 1.1.0-beta-4 (Isaac Z. Schlueter)

* cli: fix output of --help (Ben Noordhuis)

* new website

* pause/resume semantics for stdin (Isaac Z. Schlueter)

* Travis CI integration (Maciej Małecki)

* child_process: Fix bug regarding closed stdin (Ben Noordhuis)

* Enable upgrades in MSI. (Igor Zinkovsky)

* net: Fixes memory leak (Ben Noordhuis)

* fs: handle fractional or NaN ReadStream buffer size (Ben Noordhuis)

* crypto: fix memory leaks in PBKDF2 error path (Ben Noordhuis)


2011.12.04, Version 0.6.5 (stable), 6cc94db653a2739ab28e33b2d6a63c51bd986a9f

* npm workaround Windows antivirus software (isaacs)

* Upgrade V8 to 3.6.6.11


2011.12.02, Version 0.6.4 (stable), 9170077f13e5e5475b23d1d3c2e7f69bfe139727

* doc improvements (Kyle Young, Tim Oxley, Roman Shtylman, Mathias Bynens)

* upgrade bundled npm (Isaac Schlueter)

* polish Windows installer (Igor Zinkovsky, Isaac Schlueter)

* punycode: upgrade to v0.2.1 (Mathias Bynens)

* build: add –without-npm flag to configure script

* sys: deprecate module some more, print stack trace if NODE_DEBUG=sys

* cli: add -p switch, prints result of –eval

* #1997: fix Blowfish ECB encryption and decryption (Ingmar Runge)

* #2223: fix socket ‘close’ event being emitted twice

* #2224: fix RSS memory usage > 4 GB reporting (Russ Bradberry)

* #2225: fix util.inspect() object stringification bug (Nathan Rajlich)


2011.11.25, Version 0.6.3 (stable), b159c6d62e5756d3f8847419d29c6959ea288b56

* #2083 Land NPM in Node. It is included in packages/installers and installed
  on `make install`.

* #2076 Add logos to windows installer.

* #1711 Correctly handle http requests without headers. (Ben Noordhuis,
  Felix Geisendörfer)

* TLS: expose more openssl SSL context options and constants. (Ben Noordhuis)

* #2177 Windows: don't kill UDP socket when a packet fails to reach its
  destination. (Bert Belder)

* Windows: support paths longer than 260 characters. (Igor Zinkovsky)

* Windows: correctly resolve drive-relative paths. (Bert Belder)

* #2166 Don't leave file descriptor open after lchmod. (Isaac Schlueter)

* #2084 Add OS X .pkg build script to make file.

* #2160 Documentation improvements. (Ben Noordhuis)


2011.11.18, Version 0.6.2 (stable), a4402f0b2e410b19375a1d5c5fb7fe7f66f3c7f8

* doc improvements (Artur Adib, Trevor Burnham, Ryan Emery, Trent Mick)

* timers: remember extra setTimeout() arguments when timeout==0

* punycode: use Mathias Bynens's punycode library, it's more compliant

* repl: improved tab completion (Ryan Emery)

* buffer: fix range checks in .writeInt() functions (Lukasz Walukiewicz)

* tls: make cipher list configurable

* addons: make Buffer and ObjectWrap visible to Windows add-ons (Bert Belder)

* crypto: add PKCS#1 a.k.a RSA public key verification support

* windows: fix stdout writes when redirected to nul

* sunos: fix build on Solaris and Illumos

* Upgrade V8 to 3.6.6.8


2011.11.11, Version 0.6.1 (stable), 170f2addb2dd0c625bc4a6d461e89a31ad68b79b

* doc improvements (Eric Lovett, Ben Noordhuis, Scott Anderson, Yoji SHIDARA)

* crypto: make thread-safe (Ben Noordhuis)

* fix process.kill error object

* debugger: correctly handle source with multi-byte characters (Shigeki Ohtsu)

* make stdout and stderr non-destroyable (Igor Zinkovsky)

* fs: don't close uninitialized fs.watch handle (Ben Noordhuis)

* #2026 fix man page install on BSDs (Ben Noordhuis)

* #2040 fix unrecognized errno assert in uv_err_name

* #2043 fs: mkdir() should call callback if mode is omitted

* #2045 fs: fix fs.realpath on windows to return on error (Benjamin Pasero)

* #2047 minor cluster improvements

* #2052 readline get window columns correctly

* Upgrade V8 to 3.6.6.7


2011.11.04, Version 0.6.0 (stable), 865b077819a9271a29f982faaef99dc635b57fbc

* print undefined on undefined values in REPL (Nathan Rajlich)

* doc improvements (koichik, seebees, bnoordhuis,
  Maciej Małecki, Jacob Kragh)

* support native addon loading in windows (Bert Belder)

* rename getNetworkInterfaces() to networkInterfaces() (bnoordhuis)

* add pending accepts knob for windows (igorzi)

* http.request(url.parse(x)) (seebees)

* #1929 zlib Respond to 'resume' events properly (isaacs)

* stream.pipe: Remove resume and pause events

* test fixes for windows (igorzi)

* build system improvements (bnoordhuis)

* #1936 tls: does not emit 'end' from EncryptedStream (koichik)

* #758 tls: add address(), remoteAddress/remotePort

* #1399 http: emit Error object after .abort() (bnoordhuis)

* #1999 fs: make mkdir() default to 0777 permissions (bnoordhuis)

* #2001 fix pipe error codes

* #2002 Socket.write should reset timeout timer

* stdout and stderr are blocking when associated with file too.

* remote debugger support on windows (Bert Belder)

* convenience methods for zlib (Matt Robenolt)

* process.kill support on windows (igorzi)

* process.uptime() support on windows (igorzi)

* Return IPv4 addresses before IPv6 addresses from getaddrinfo

* util.inspect improvements (Nathan Rajlich)

* cluster module api changes

* Downgrade V8 to 3.6.6.6


2011.10.21, Version 0.5.10 (unstable), 220e61c1f65bf4db09699fcf6399c0809c0bc446

* Remove cmake build system, support for Cygwin, legacy code base,
	process.ENV, process.ARGV, process.memoryUsage().vsize, os.openOSHandle

* Documentation improvments (Igor Zinkovsky, Bert Belder, Ilya Dmitrichenko,
koichik, Maciej Małecki, Guglielmo Ferri, isaacs)

* Performance improvements (Daniel Ennis, Bert Belder, Ben Noordhuis)

* Long process.title support (Ben Noordhuis)

* net: register net.Server callback only once (Simen Brekken)

* net: fix connect queue bugs (Ben Noordhuis)

* debugger: fix backtrace err handling (Fedor Indutny)

* Use getaddrinfo instead of c-ares for dns.lookup

* Emit 'end' from crypto streams on close

* #1902 buffer: use NO_NULL_TERMINATION flag (koichik)

* #1907 http: Added support for HTTP PATCH verb (Thomas Parslow)

* #1644 add GetCPUInfo on windows (Karl Skomski)

* #1484, #1834, #1482, #771 Don't use a separate context for the repl.
  (isaacs)

* #1882 zlib Update 'availOutBefore' value, and test (isaacs)

* #1888 child_process.fork: don't modify args (koichik)

* #1516 tls: requestCert unusable with Firefox and Chrome (koichik)

* #1467 tls: The TLS API is inconsistent with the TCP API (koichik)

* #1894 net: fix error handling in listen() (koichik)

* #1860 console.error now goes through uv_tty_t

* Upgrade V8 to 3.7.0

* Upgrade GYP to r1081


2011.10.10, Version 0.5.9 (unstable), 3bd9b08fb125b606f97a4079b147accfdeebb07d

* fs.watch interface backed by kqueue, inotify, and ReadDirectoryChangesW
  (Igor Zinkovsky, Ben Noordhuis)

* add dns.resolveTxt (Christian Tellnes)

* Remove legacy http library (Ben Noordhuis)

* child_process.fork returns and works on Windows. Allows passing handles.
  (Igor Zinkovsky, Bert Belder)

* #1774 Lint and clean up for --harmony_block_scoping (Tyler Larson, Colton
  Baker)

* #1813 Fix ctrl+c on Windows (Bert Belder)

* #1844 unbreak --use-legacy (Ben Noordhuis)

* process.stderr now goes through libuv. Both process.stdout and
  process.stderr are blocking when referencing a TTY.

* net_uv performance improvements (Ben Noordhuis, Bert Belder)


2011.09.30, Version 0.5.8 (unstable), 7cc17a0cea1d25188c103745a7d0c24375e3a609

* zlib bindings (isaacs)

* Windows supports TTY ANSI escape codes (Bert Belder)

* Debugger improvements (Fedor Indutny)

* crypto: look up SSL errors with ERR_print_errors() (Ben Noordhuis)

* dns callbacks go through MakeCallback now

* Raise an error when a malformed package.json file is found. (Ben Leslie)

* buffers: handle bad length argument in constructor (Ben Noordhuis)

* #1726, unref process.stdout

* Doc improvements (Ben Noordhuis, Fedor Indutny, koichik)

* Upgrade libuv to fe18438


2011.09.16, Version 0.5.7 (unstable), 558241166c4f3c516e5a448e676db0b57119212f

* Upgrade V8 to 3.6.4

* Improve Windows compatibility

* Documentation improvements

* Debugger and REPL improvements (Fedor Indutny)

* Add legacy API support: net.Stream(fd), process.stdout.writable,
  process.stdout.fd

* Fix mkdir EEXIST handling (isaacs)

* Use net_uv instead of net_legacy for stdio

* Do not load readline from util.inspect

* #1673 Fix bug related to V8 context with accessors (Fedor Indutny)

* #1634 util: Fix inspection for Error (koichik)

* #1645 fs: Add positioned file writing feature to fs.WriteStream (Thomas
  Shinnick)

* #1637 fs: Unguarded fs.watchFile cache statWatchers checking fixed (Thomas
  Shinnick)

* #1695 Forward customFds to ChildProcess.spawn

* #1707 Fix hasOwnProperty security problem in querystring (isaacs)

* #1719 Drain OpenSSL error queue


2011.09.08, Version 0.5.6 (unstable), b49bec55806574a47403771bce1ee379c2b09ca2

* #345, #1635, #1648 Documentation improvements (Thomas Shinnick,
  Abimanyu Raja, AJ ONeal, Koichi Kobayashi, Michael Jackson, Logan Smyth,
  Ben Noordhuis)

* #650 Improve path parsing on windows (Bert Belder)

* #752 Remove headers sent check in OutgoingMessage.getHeader()
  (Peter Lyons)

* #1236, #1438, #1506, #1513, #1621, #1640, #1647 Libuv-related bugs fixed
  (Jorge Chamorro Bieling, Peter Bright, Luis Lavena, Igor Zinkovsky)

* #1296, #1612 crypto: Fix BIO's usage. (Koichi Kobayashi)

* #1345 Correctly set socket.remoteAddress with libuv backend (Bert Belder)

* #1429 Don't clobber quick edit mode on windows (Peter Bright)

* #1503 Make libuv backend default on unix, override with `node --use-legacy`

* #1565 Fix fs.stat for paths ending with \ on windows (Igor Zinkovsky)

* #1568 Fix x509 certificate subject parsing (Koichi Kobayashi)

* #1586 Make socket write encoding case-insensitive (Koichi Kobayashi)

* #1591, #1656, #1657 Implement fs in libuv, remove libeio and pthread-win32
  dependency on windows (Igor Zinkovsky, Ben Noordhuis, Ryan Dahl,
  Isaac Schlueter)

* #1592 Don't load-time link against CreateSymbolicLink on windows
  (Peter Bright)

* #1601 Improve API consistency when dealing with the socket underlying a HTTP
  client request (Mikeal Rogers)

* #1610 Remove DigiNotar CA from trusted list (Isaac Schlueter)

* #1617 Added some win32 os functions (Karl Skomski)

* #1624 avoid buffer overrun with 'binary' encoding (Koichi Kobayashi)

* #1633 make Buffer.write() always set _charsWritten (Koichi Kobayashi)

* #1644 Windows: set executables to be console programs (Peter Bright)

* #1651 improve inspection for sparse array (Koichi Kobayashi)

* #1672 set .code='ECONNRESET' on socket hang up errors (Ben Noordhuis)

* Add test case for foaf+ssl client certificate (Niclas Hoyer)

* Added RPATH environment variable to override run-time library paths
  (Ashok Mudukutore)

* Added TLS client-side session resumption support (Sean Cunningham)

* Added additional properties to getPeerCertificate (Nathan Rixham,
  Niclas Hoyer)

* Don't eval repl command twice when an error is thrown (Nathan Rajlich)

* Improve util.isDate() (Nathan Rajlich)

* Improvements in libuv backend and bindings, upgrade libuv to
  bd6066cb349a9b3a1b0d87b146ddaee06db31d10

* Show warning when using lib/sys.js (Maciej Malecki)

* Support plus sign in url protocol (Maciej Malecki)

* Upgrade V8 to 3.6.2


2011.08.26, Version 0.5.5 (unstable), d2d53d4bb262f517a227cc178a1648094ba54c20

* typed arrays, implementation from Plesk

* fix IP multicast on SunOS

* fix DNS lookup order: IPv4 first, IPv6 second (--use-uv only)

* remove support for UNIX datagram sockets (--use-uv only)

* UDP support for Windows (Bert Belder)

* #1572 improve tab completion for objects in the REPL (Nathan Rajlich)

* #1563 fix buffer overflow in child_process module (reported by Dean McNamee)

* #1546 fix performance regression in http module (reported by Brian Geffon)

* #1491 add PBKDF2 crypto support (Glen Low)

* #1447 remove deprecated http.cat() function (Mikeal Rogers)

* #1140 fix incorrect dispatch of vm.runInContext's filename argument
  (Antranig Basman)

* #1140 document vm.runInContext() and vm.createContext() (Antranig Basman)

* #1428 fix os.freemem() on 64 bits freebsd (Artem Zaytsev)

* #1164 make all DNS lookups async, fixes uncatchable exceptions
  (Koichi Kobayashi)

* fix incorrect ssl shutdown check (Tom Hughes)

* various cmake fixes (Tom Hughes)

* improved documentation (Koichi Kobayashi, Logan Smyth, Fedor Indutny,
  Mikeal Rogers, Maciej Małecki, Antranig Basman, Mickaël Delahaye)

* upgrade libuv to commit 835782a

* upgrade V8 to 3.5.8


2011.08.12, Version 0.5.4 (unstable), cfba1f59224ff8602c3fe9145181cad4c6df89a9

* libuv/Windows compatibility improvements

* Build on Microsoft Visual Studio via GYP. Use generate-projects.bat in the
  to build sln files. (Peter Bright, Igor Zinkovsky)

* Make Mikeal's HTTP agent client the default. Use old HTTP client with
  --use-http1

* Fixes https host header default port handling. (Mikeal Rogers)

* #1440 strip byte order marker when loading *.js and *.json files
  (Ben Noordhuis)

* #1434 Improve util.format() compatibility with browser. (Koichi Kobayashi)

* Provide unchecked uint entry points for integer Buffer.read/writeInt
  methods. (Robert Mustacchi)

* CMake improvements (Tom Huges)

* Upgrade V8 to 3.5.4.


2011.08.01, Version 0.5.3 (unstable), 4585330afef44ddfb6a4054bd9b0f190b352628b

* Fix crypto encryption/decryption with Base64. (SAWADA Tadashi)

* #243 Add an optional length argument to Buffer.write() (koichik)

* #657 convert nonbuffer data to string in fs.writeFile/Sync
  (Daniel Pihlström)

* Add process.features, remove process.useUV (Ben Noordhuis)

* #324 Fix crypto hmac to accept binary keys + add test cases from rfc 2202
  and 4231 (Stefan Bühler)

* Add Socket::bytesRead, Socket::bytesWritten (Alexander Uvarov)

* #572 Don't print result of --eval in CLI (Ben Noordhuis)

* #1223 Fix http.ClientRequest crashes if end() was called twice (koichik)

* #1383 Emit 'close' after all connections have closed (Felix Geisendörfer)

* Add sprintf-like util.format() function (Ben Noordhuis)

* Add support for TLS SNI (Fedor Indutny)

* New http agent implementation. Off by default the command line flag
  --use-http2 will enable it. "make test-http2" will run the tests
	for the new implementation. (Mikeal Rogers)

* Revert AMD compatibility. (isaacs)

* Windows: improvements, child_process support.

* Remove pkg-config file.

* Fix startup time regressions.

* doc improvements


2011.07.22, Version 0.5.2 (unstable), 08ffce1a00dde1199174b390a64a90b60768ddf5

* libuv improvements; named pipe support

* #1242 check for SSL_COMP_get_compression_methods() (Ben Noordhuis)

* #1348 remove require.paths (isaacs)

* #1349 Delimit NODE_PATH with ; on Windows (isaacs)

* #1335 Remove EventEmitter from C++

* #1357 Load json files with require() (isaacs)

* #1374 fix setting ServerResponse.statusCode in writeHead (Trent Mick)

* Fixed: GC was being run too often.

* Upgrade V8 to 3.4.14

* doc improvements


2011.07.14, Version 0.5.1 (unstable), f8bfa54d0fa509f9242637bef2869a1b1e842ec8

* #1233 Fix os.totalmem on FreeBSD amd64 (Artem Zaytsev)

* #1149 IDNA and Punycode support in url.parse
  (Jeremy Selier, Ben Noordhuis, isaacs)

* Export $CC and $CXX to uv and V8's build systems

* Include pthread-win32 static libraries in build (Igor Zinkovsky)

* #1199, #1094 Fix fs can't handle large file on 64bit platform (koichik)

* #1281 Make require a public member of module (isaacs)

* #1303 Stream.pipe returns the destination (Elijah Insua)

* #1229 Addons should not -DEV_MULTIPLICITY=0 (Brian White)

* libuv backend improvements

* Upgrade V8 to 3.4.10


2011.07.05, Version 0.5.0 (unstable), ae7ed8482ea7e53c59acbdf3cf0e0a0ae9d792cd

* New non-default libuv backend to support IOCP on Windows.
  Use --use-uv to enable.

* deprecate http.cat

* docs improved.

* add child_process.fork

* add fs.utimes() and fs.futimes() support (Ben Noordhuis)

* add process.uptime() (Tom Huges)

* add path.relative (Tony Huang)

* add os.getNetworkInterfaces()

* add remoteAddress and remotePort for client TCP connections
  (Brian White)

* add secureOptions flag, setting ciphers,
  SSL_OP_CRYPTOPRO_TLSEXT_BUG to TLS (Theo Schlossnagle)

* add process.arch (Nathan Rajlich)

* add reading/writing of floats and doubles from/to buffers (Brian White)

* Allow script to be read from stdin

* #477 add Buffer::fill method to do memset (Konstantin Käfer)

* #573 Diffie-Hellman support to crypto module (Håvard Stranden)

* #695 add 'hex' encoding to buffer (isaacs)

* #851 Update how REPLServer uses contexts (Ben Weaver)

* #853 add fs.lchow, fs.lchmod, fs.fchmod, fs.fchown (isaacs)

* #889 Allow to remove all EventEmitter listeners at once
  (Felix Geisendörfer)

* #926 OpenSSL NPN support (Fedor Indutny)

* #955 Change ^C handling in REPL (isaacs)

* #979 add support for Unix Domain Sockets to HTTP (Mark Cavage)

* #1173 #1170 add AMD, asynchronous module definition (isaacs)

* DTrace probes: support X-Forwarded-For (Dave Pacheco)


2011.09.15, Version 0.4.12 (stable), 771ba34ca7b839add2ef96879e1ffc684813cf7c

* Improve docs

* #1563 overflow in ChildProcess custom_fd.

* #1569, parse error on multi-line HTTP headers. (Ben Noordhuis)

* #1586 net: Socket write encoding case sensitivity (koichik)

* #1610 Remove DigiNotar CA from trusted list (isaacs)

* #1624 buffer: Avoid overrun with 'binary' encoding. (koichik)

* #1633 buffer: write() should always set _charsWritten. (koichik)

* #1707 hasOwnProperty usage security hole in querystring (isaacs)

* #1719 Drain OpenSSL error queue

* Fix error reporting in net.Server.listen


2011.08.17, Version 0.4.11 (stable), a745d19ce7d1c0e3778371af4f0346be70cf2c8e

* #738 Fix crypto encryption/decryption with Base64. (SAWADA Tadashi)

* #1202 net.createConnection defer DNS lookup error events to next tick
  (Ben Noordhuis)

* #1374 fix setting ServerResponse.statusCode in writeHead (Trent Mick)

* #1417 Fix http.ClientRequest crashes if end() was called twice

* #1497 querystring: Replace 'in' test with 'hasOwnProperty' (isaacs)

* #1546 http perf improvement

* fix memleak in libeio (Tom Hughes)

* cmake improvements (Tom Hughes)

* node_net.cc: fix incorrect sizeof() (Tom Hughes)

* Windows/cygwin: no more GetConsoleTitleW errors on XP (Bert Belder)

* Doc improvments (koichik, Logan Smyth, Ben Noordhuis, Arnout Kazemier)


2011.07.19, Version 0.4.10 (stable), 1b8dd65d6e3b82b6863ef38835cc436c5d30c1d5

* #394 Fix Buffer drops last null character in UTF-8

* #829 Backport r8577 from V8 (Ben Noordhuis)

* #877 Don't wait for HTTP Agent socket pool to establish connections.

* #915 Find kqueue on FreeBSD correctly (Brett Kiefer)

* #1085 HTTP: Fix race in abort/dispatch code (Stefan Rusu)

* #1274 debugger improvement (Yoshihiro Kikuchi)

* #1291 Properly respond to HEAD during end(body) hot path (Reid Burke)

* #1304 TLS: Fix race in abort/connection code (Stefan Rusu)

* #1360 Allow _ in url hostnames.

* Revert 37d529f8 - unbreaks debugger command parsing.

* Bring back global execScript

* Doc improvements


2011.06.29, Version 0.4.9 (stable), de44eafd7854d06cd85006f509b7051e8540589b

* Improve documentation

* #1095 error handling bug in stream.pipe() (Felix Geisendörfer)

* #1097 Fix a few leaks in node_crypto.cc (Ben Noordhuis)

* #562 #1078 Parse file:// urls properly (Ryan Petrello)

* #880 Option to disable SSLv2 (Jérémy Lal)

* #1087 Disabling SSL compression disabled with early OpenSSLs.

* #1144 debugger: don't allow users to input non-valid commands
  (Siddharth Mahendraker)

* Perf improvement for util.inherits

* #1166 Support for signature verification with RSA/DSA public keys
  (Mark Cavage)

* #1177 Remove node_modules lookup optimization to better support
  nested project structures (Mathias Buus)

* #1203 Add missing scope.Close to fs.sendfileSync

* #1187 Support multiple 'link' headers

* #1196 Fix -e/--eval can't load module from node_modules (Koichi Kobayashi)

* Upgrade V8 to 3.1.8.25, upgrade http-parser.


2011.05.20, Version 0.4.8 (stable), 7dd22c26e4365698dc3efddf138c4d399cb912c8

* #974 Properly report traceless errors (isaacs)

* #983 Better JSON.parse error detection in REPL (isaacs)

* #836 Agent socket errors bubble up to req only if req exists

* #1041 Fix event listener leak check timing (koichik)

*	#1038 Fix dns.resolve() with 'PTR' throws Error: Unknown type "PTR"
  (koichik)

* #1073 Share SSL context between server connections (Fedor Indutny)

* Disable compression with OpenSSL. Improves memory perf.

* Implement os.totalmem() and os.freemem() for SunOS (Alexandre Marangone)

* Fix a special characters in URL regression (isaacs)

* Fix idle timeouts in HTTPS (Felix Geisendörfer)

* SlowBuffer.write() with 'ucs2' throws ReferenceError. (koichik)

* http.ServerRequest 'close' sometimes gets an error argument
  (Felix Geisendörfer)

* Doc improvements

* cleartextstream.destroy() should close(2) the socket. Previously was being
	mapped to a shutdown(2) syscall.

* No longer compile out asserts and debug statements in normal build.

* Debugger improvements.

* Upgrade V8 to 3.1.8.16.


2011.04.22, Version 0.4.7 (stable), c85455a954411b38232e79752d4abb61bb75031b

* Don't emit error on ECONNRESET from read() #670

* Fix: Multiple pipes to the same stream were broken #929
  (Felix Geisendörfer)

* URL parsing/formatting corrections #954 (isaacs)

* make it possible to do repl.start('', stream) (Wade Simmons)

* Add os.loadavg for SunOS (Robert Mustacchi)

* Fix timeouts with floating point numbers #897 (Jorge Chamorro Bieling)

* Improve docs.


2011.04.13, Version 0.4.6 (stable), 58002d56bc79410c5ff397fc0e1ffec0665db38a

* Don't error on ENOTCONN from shutdown() #670

* Auto completion of built-in debugger suggests prefix match rather than
	partial match. (koichik)

* circular reference in vm modules. #822 (Jakub Lekstan)

* http response.readable should be false after 'end' #867 (Abe Fettig)

* Implement os.cpus() and os.uptime() on Solaris (Scott McWhirter)

* fs.ReadStream: Allow omission of end option for range reads #801
	(Felix Geisendörfer)

* Buffer.write() with UCS-2 should not be write partial char
	#916 (koichik)

* Pass secureProtocol through on tls.Server creation (Theo Schlossnagle)

* TLS use RC4-SHA by default

* Don't strangely drop out of event loop on HTTPS client uploads #892

* Doc improvements

* Upgrade v8 to 3.1.8.10


2011.04.01, Version 0.4.5 (stable), 787a343b588de26784fef97f953420b53a6e1d73

* Fix listener leak in stream.pipe() (Mikeal Rogers)

* Retain buffers in fs.read/write() GH-814 (Jorge Chamorro Bieling)

* TLS performance improvements

* SlowBuffer.prototype.slice bug GH-843

* process.stderr.write should return true

* Immediate pause/resume race condition GH-535 (isaacs)

* Set default host header properly GH-721 (isaacs)

* Upgrade V8 to 3.1.8.8


2011.03.26, Version 0.4.4 (stable), 25122b986a90ba0982697b7abcb0158c302a1019

* CryptoStream.end shouldn't throw if not writable GH-820

* Drop out if connection destroyed before connect() GH-819

* expose https.Agent

* Correctly setsid in tty.open GH-815

* Bug fix for failed buffer construction

* Added support for removing .once listeners (GH-806)

* Upgrade V8 to 3.1.8.5


2011.03.18, Version 0.4.3 (stable), c095ce1a1b41ca015758a713283bf1f0bd41e4c4

* Don't decrease server connection counter again if destroy() is called more
	than once GH-431 (Andreas Reich, Anders Conbere)

* Documentation improvements (koichik)

* Fix bug with setMaxListeners GH-682

* Start up memory footprint improvement. (Tom Hughes)

* Solaris improvements.

* Buffer::Length(Buffer*) should not invoke itself recursively GH-759 (Ben
  Noordhuis)

* TLS: Advertise support for client certs GH-774 (Theo Schlossnagle)

* HTTP Agent bugs: GH-787, GH-784, GH-803.

* Don't call GetMemoryUsage every 5 seconds.

* Upgrade V8 to 3.1.8.3


2011.03.02, Version 0.4.2 (stable), 39280e1b5731f3fcd8cc42ad41b86cdfdcb6d58b

* Improve docs.

* Fix process.on edge case with signal event (Alexis Sellier)

* Pragma HTTP header comma separation

* In addition to 'aborted' emit 'close' from incoming requests
  (Felix Geisendörfer)

* Fix memleak in vm.runInNewContext

* Do not cache modules that throw exceptions (Felix Geisendörfer)

* Build system changes for libnode (Aria Stewart)

* Read up the prototype of the 'env' object. (Nathan Rajlich)

* Add 'close' and 'aborted' events to Agent responses

* http: fix missing 'drain' events (Russell Haering)

* Fix process.stdout.end() throws ENOTSOCK error. (Koichi Kobayashi)

* REPL bug fixes (isaacs)

* node_modules folders should be highest priority (isaacs)

* URL parse more safely (isaacs)

* Expose errno with a string for dns/cares (Felix Geisendörfer)

* Fix tty.setWindowSize

* spawn: setuid after chdir (isaacs)

* SIGUSR1 should break the VM without delay

* Upgrade V8 to 3.1.8.


2011.02.19, Version 0.4.1 (stable), e8aef84191bc2c1ba2bcaa54f30aabde7f03769b

* Fixed field merging with progressive fields on writeHead()
  (TJ Holowaychuk)

* Make the repl respect node_modules folders (isaacs)

* Fix for DNS fail in HTTP request (Richard Rodger)

* Default to port 80 for http.request and http.get.

* Improve V8 support for Cygwin (Bert Belder)

* Fix fs.open param parsing. (Felix Geisendörfer)

* Fixed null signal.

* Fix various HTTP and HTTPS bugs

* cmake improvements (Tom Hughes)

* Fix: TLS sockets should not be writable after 'end'

* Fix os.cpus() on cygwin (Brian White)

* MinGW: OpenSSL support (Bert Belder)

* Upgrade V8 to 3.1.5, libev to 4.4.


2011.02.10, Version 0.4.0 (stable), eb155ea6f6a6aa341aa8c731dca8da545c6a4008

* require() improvements (isaacs)
  - understand package.json (isaacs)
  - look for 'node_modules' dir

* cmake fixes (Daniel Gröber)

* http: fix buffer writes to outgoing messages (Russell Haering)

* Expose UCS-2 Encoding (Konstantin Käfer)

* Support strings for octal modes (isaacs)

* Support array-ish args to Buffer ctor (isaacs)

* cygwin and mingw improvements (Bert Belder)

* TLS improvements

* Fewer syscalls during require (Bert Belder, isaacs)

* More DTrace probes (Bryan Cantrill,  Robert Mustacchi)

* 'pipe' event on pipe() (Mikeal Rogers)

* CRL support in TLS (Theo Schlossnagle)

* HTTP header manipulation methods (Tim Caswell, Charlie Robbins)

* Upgrade V8 to 3.1.2


2011.02.04, Version 0.3.8 (unstable), 9493b7563bff31525b4080df5aeef09747782d5e

* Add req.abort() for client side requests.

* Add exception.code for easy testing:
  Example: if (err.code == 'EADDRINUSE');

* Add process.stderr.

* require.main is the main module. (Isaac Schlueter)

* dgram: setMulticastTTL, setMulticastLoopback and addMembership.
  (Joe Walnes)

* Fix throttling in TLS connections

* Add socket.bufferSize

* MinGW improvements (Bert Belder)

* Upgrade V8 to 3.1.1

2011.01.27, Version 0.3.7 (unstable), d8579c6afdbe868de6dffa8db78bbe4ba2d03e0e

* Expose agent in http and https client. (Mikeal Rogers)

* Fix bug in http request's end method. (Ali Farhadi)

* MinGW: better net support (Bert Belder)

* fs.open should set FD_CLOEXEC

* DTrace probes (Bryan Cantrill)

* REPL fixes and improvements (isaacs, Bert Belder)

* Fix many bugs with legacy http.Client interface

* Deprecate process.assert. Use require('assert').ok

* Add callback parameter to socket.setTimeout(). (Ali Farhadi)

* Fixing bug in http request default encoding (Ali Farhadi)

* require: A module ID with a trailing slash must be a dir.
  (isaacs)

* Add ext_key_usage to getPeerCertificate (Greg Hughes)

* Error when child_process.exec hits maxBuffer.

* Fix option parsing in tls.connect()

* Upgrade to V8 3.0.10


2011.01.21, Version 0.3.6 (unstable), bb3e71466e5240626d9d21cf791fe43e87d90011

* REPL and other improvements on MinGW (Bert Belder)

* listen/bind errors should close net.Server

* New HTTP and HTTPS client APIs

* Upgrade V8 to 3.0.9


2011.01.16, Version 0.3.5 (unstable), b622bc6305e3c675e0edfcdbaa387d849ad0bba0

* Built-in debugger improvements.

* Add setsid, setuid, setgid options to child_process.spawn
  (Isaac Schlueter)

* tty module improvements.

* Upgrade libev to 4.3, libeio to latest, c-ares to 1.7.4

* Allow third party hooks before main module load.
  (See 496be457b6a2bc5b01ec13644b9c9783976159b2)

* Don't stat() on cached modules. (Felix Geisendörfer)


2011.01.08, Version 0.3.4 (unstable), 73f53e12e4a5b9ef7dbb4792bd5f8ad403094441

* Primordial mingw build (Bert Belder)

* HTTPS server

* Built in debugger 'node debug script.js'

* realpath files during module load (Mihai Călin Bazon)

* Rename net.Stream to net.Socket (existing name will continue to be
  supported)

* Fix process.platform


2011.01.02, Version 0.3.3 (unstable), 57544ba1c54c7d0da890317deeb73076350c5647

* TLS improvements.

* url.parse(url, true) defaults query field to {} (Jeremy Martin)

* Upgrade V8 to 3.0.4

* Handle ECONNABORT properly (Theo Schlossnagle)

* Fix memory leaks (Tom Hughes)

* Add os.cpus(), os.freemem(), os.totalmem(), os.loadavg() and other
  functions for OSX, Linux, and Cygwin. (Brian White)

* Fix REPL syntax error bug (GH-543), improve how REPL commands are
  evaluated.

* Use process.stdin instead of process.openStdin().

* Disable TLS tests when node doesn't have OpenSSL.


2010.12.16, Version 0.3.2 (unstable), 4bb914bde9f3c2d6de00853353b6b8fc9c66143a

* Rip out the old (broken) TLS implementation introduce new tested
  implementation and API. See docs. HTTPS not supported in this release.

* Introduce 'os' and 'tty' modules.

* Callback parameters for socket.write() and socket.connect().

* Support CNAME lookups in DNS module. (Ben Noordhuis)

* cmake support (Tom Hughes)

* 'make lint'

* oprofile support (./configure --oprofile)

* Lots of bug fixes, including:
  - Memory leak in ChildProcess:Spawn(). (Tom Hughes)
  - buffer.slice(0, 0)
  - Global variable leaks
  - clearTimeouts calling multiple times (Michael W)
  - utils.inspect's detection of circular structures (Tim Cooijmans)
  - Apple's threaded write()s bug (Jorge Chamorro Bieling)
  - Make sure raw mode is disabled when exiting a terminal-based REPL.
    (Brian White)

* Deprecate process.compile, process.ENV

* Upgrade V8 to 3.0.3, upgrade http-parser.


2010.11.16, Version 0.3.1 (unstable), ce9a54aa1fbf709dd30316af8a2f14d83150e947

* TLS improvements (Paul Querna)
  - Centralize error handling in SecureStream
  - Add SecurePair for handling of a ssl/tls stream.

* New documentation organization (Micheil Smith)

* allowHalfOpen TCP connections disabled by default.

* Add C++ API for constructing fast buffer from string

* Move idle timers into its own module

* Gracefully handle EMFILE and server.maxConnections

* make "node --eval" eval in the global scope.
  (Jorge Chamorro Bieling)

* Let exit listeners know the exit code (isaacs)

* Handle cyclic links smarter in fs.realpath (isaacs)

* Remove node-repl (just use 'node' without args)

* Rewrite libeio After callback to use req->result instead of req->errorno
  for error checking (Micheil Smith)

* Remove warning about deprecating 'sys' - too aggressive

* Make writes to process.env update the real environment. (Ben Noordhuis)

* Set FD_CLOEXEC flag on stdio FDs before spawning. (Guillaume Tuton)

* Move ev_loop out of javascript

* Switch \n with \r\n for all strings printed out.

* Added support for cross compilation (Rasmus Andersson)

* Add --profile flag to configure script, enables gprof profiling.
  (Ben Noordhuis)

* writeFileSync could exhibit pathological behavior when a buffer
  could not be written to the file in a single write() call.

* new path.join behavior (isaacs)
  - Express desired path.join behavior in tests.
  - Update fs.realpath to reflect new path.join behavior
  - Update url.resolve() to use new path.join behavior.

* API: Move process.binding('evals') to require('vm')

* Fix V8 build on Cygwin (Bert Belder)

* Add ref to buffer during fs.write and fs.read

* Fix segfault on test-crypto

* Upgrade http-parser to latest and V8 to 2.5.3


2010.10.23, Version 0.3.0 (unstable) 1582cfebd6719b2d2373547994b3dca5c8c569c0

* Bugfix: Do not spin on accept() with EMFILE

* Improvements to readline.js (Trent Mick, Johan Euphrosine, Brian White)

* Safe constructors (missing 'new' doesn't segfault)

* Fix process.nextTick so thrown errors don't confuse it.
  (Benjamin Thomas)

* Allow Strings for ports on net.Server.listen (Bradley Meck)

* fs bugfixes (Tj Holowaychuk, Tobie Langel, Marco Rogers, isaacs)

* http bug fixes (Fedor Indutny, Mikeal Rogers)

* Faster buffers; breaks C++ API (Tim-Smart, Stéphan Kochen)

* crypto, tls improvements (Paul Querna)

* Add lfs flags to node addon script

* Simpler querystring parsing; breaks API (Peter Griess)

* HTTP trailers (Mark Nottingham)

* http 100-continue support (Mark Nottingham)

* Module system simplifications (Herbert Vojčík, isaacs, Tim-Smart)
  - remove require.async
  - remove registerExtension, add .extensions
  - expose require.resolve
  - expose require.cache
  - require looks in  node_modules folders

* Add --eval command line option (TJ Holowaychuk)

* Commas last in sys.inspect

* Constants moved from process object to require('constants')

* Fix parsing of linux memory (Vitali Lovich)

* inspect shows function names (Jorge Chamorro Bieling)

* uncaughtException corner cases (Felix Geisendörfer)

* TCP clients now buffer writes before connection

* Rename sys module to 'util' (Micheil Smith)

* Properly set stdio handlers to blocking on SIGTERM and SIGINT
  (Tom Hughes)

* Add destroy methods to HTTP messages

* base64 improvements (isaacs, Jorge Chamorro Bieling)

* API for defining REPL commands (Sami Samhuri)

* child_process.exec timeout fix (Aaron Heckmann)

* Upgrade V8 to 2.5.1, Libev to 4.00, libeio, http-parser


2010.08.20, Version 0.2.0, 9283e134e558900ba89d9a33c18a9bdedab07cb9

* process.title support for FreeBSD, Macintosh, Linux

* Fix OpenSSL 100% CPU usage on error (Illarionov Oleg)

* Implement net.Server.maxConnections.

* Fix process.platform, add process.version.

* Add --without-snapshot configure option.

* Readline REPL improvements (Trent Mick)

* Bug fixes.

* Upgrade V8 to 2.3.8


2010.08.13, Version 0.1.104, b14dd49222687c12f3e8eac597cff4f2674f84e8

* Various bug fixes (console, querystring, require)

* Set cwd for child processes (Bert Belder)

* Tab completion for readline (Trent Mick)

* process.title getter/setter for OSX, Linux, Cygwin.
	(Rasmus Andersson, Bert Belder)

* Upgrade V8 to 2.3.6


2010.08.04, Version 0.1.103, 0b925d075d359d03426f0b32bb58a5e05825b4ea

* Implement keep-alive for http.Client (Mikeal Rogers)

* base64 fixes. (Ben Noordhuis)

* Fix --debug-brk (Danny Coates)

* Don't let path.normalize get above the root. (Isaac Schlueter)

* Allow signals to be used with process.on in addition to
  process.addListener. (Brian White)

* Globalize the Buffer object

* Use kqueue on recent macintosh builds

* Fix addrlen for unix_dgram sockets (Benjamin Kramer)

* Fix stats.isDirectory() and friends (Benjamin Kramer)

* Upgrade http-parser, V8 to 2.3.5


2010.07.25, Version 0.1.102, 2a4568c85f33869c75ff43ccd30f0ec188b43eab

* base64 encoding for Buffers.

* Buffer support for Cipher, Decipher, Hmac, Sign and Verify
  (Andrew Naylor)

* Support for reading byte ranges from files using fs.createReadStream.
  (Chandra Sekar)

* Fix Buffer.toString() on 0-length slices. (Peter Griess)

* Cache modules based on filename rather than ID (Isaac Schlueter)

* querystring improvments (Jan Kassens, Micheil Smith)

* Support DEL in the REPL. (Jérémy Lal)

* Upgrade http-parser, upgrade V8 to 2.3.2


2010.07.16, Version 0.1.101, 0174ceb6b24caa0bdfc523934c56af9600fa9b58

* Added env to child_process.exec (Сергей Крыжановский)

* Allow modules to optionally be loaded in separate contexts
  with env var NODE_MODULE_CONTEXTS=1.

* setTTL and setBroadcast for dgram (Matt Ranney)

* Use execPath for default NODE_PATH, not installPrefix
  (Isaac Schlueter)

* Support of console.dir + console.assert (Jerome Etienne)

* on() as alias to addListener()

* Use javascript port of Ronn to build docs (Jérémy Lal)

* Upgrade V8 to 2.3.0


2010.07.03, Version 0.1.100, a6b8586e947f9c3ced180fe68c233d0c252add8b

* process.execPath (Marshall Culpepper)

* sys.pump (Mikeal Rogers)

* Remove ini and mjsunit libraries.

* Introduce console.log() and friends.

* Switch order of arguments for Buffer.write (Blake Mizerany)

* On overlapping buffers use memmove (Matt Ranney)

* Resolve .local domains with getaddrinfo()

* Upgrade http-parser, V8 to 2.2.21


2010.06.21, Version 0.1.99, a620b7298f68f68a855306437a3b60b650d61d78

* Datagram sockets (Paul Querna)

* fs.writeFile could not handle utf8 (Felix Geisendörfer)
  and now accepts Buffers (Aaron Heckmann)

* Fix crypto memory leaks.

* A replacement for decodeURIComponent that doesn't throw.
  (Isaac Schlueter)

* Only concatenate some incoming HTTP headers. (Peter Griess)

* Upgrade V8 to 2.2.18


2010.06.11, Version 0.1.98, 10d8adb08933d1d4cea60192c2a31c56d896733d

* Port to Windows/Cygwin (Raffaele Sena)

* File descriptor passing on unix sockets. (Peter Griess)

* Simple, builtin readline library. REPL is now entered by
  executing "node" without arguments.

* Add a parameter to spawn() that sets the child's stdio file
  descriptors. (Orlando Vazquez)

* Upgrade V8 to 2.2.16, http-parser fixes, upgrade c-ares to 1.7.3.


2010.05.29, Version 0.1.97, 0c1aa36835fa6a3557843dcbc6ed6714d353a783

* HTTP throttling: outgoing messages emit 'drain' and write() returns false
  when send buffer is full.

* API: readFileSync without encoding argument now returns a Buffer

* Improve Buffer C++ API; addons now compile with debugging symbols.

* Improvements to  path.extname() and REPL; add fs.chown().

* fs.ReadStream now emits buffers, fs.readFileSync returns buffers.

* Bugfix: parsing HTTP responses to HEAD requests.

* Port to OpenBSD.

* Upgrade V8 to 2.2.12, libeio, http-parser.


2010.05.21, Version 0.1.96, 9514a4d5476225e8c8310ce5acae2857033bcaaa

* Thrown errors in http and socket call back get bubbled up.

* Add fs.fsync (Andrew Johnston)

* Bugfix: signal unregistering (Jonas Pfenniger)

* Added better error messages for async and sync fs calls with paths
  (TJ Holowaychuk)

* Support arrays and strings in buffer constructor.
  (Felix Geisendörfer)

* Fix errno reporting in DNS exceptions.

* Support buffers in fs.WriteStream.write.

* Bugfix: Safely decode a utf8 streams that are broken on a multbyte
  character (http and net). (Felix Geisendörfer)

* Make Buffer's C++ constructor public.

* Deprecate sys.p()

* FIX path.dirname('/tmp') => '/'. (Jonathan Rentzsch)


2010.05.13, Version 0.1.95, 0914d33842976c2c870df06573b68f9192a1fb7a

* Change GC idle notify so that it runs alongside setInterval

* Install node_buffer.h on make install

* fs.readFile returns Buffer by default (Tim Caswell)

* Fix error reporting in child_process callbacks

* Better logic for testing if an argument is a port

* Improve error reporting (single line "node.js:176:9" errors)

* Bugfix: Some http responses being truncated (appeared in 0.1.94)

* Fix long standing net idle timeout bugs. Enable 2 minute timeout
  by default in HTTP servers.

* Add fs.fstat (Ben Noordhuis)

* Upgrade to V8 2.2.9


2010.05.06, Version 0.1.94, f711d5343b29d1e72e87107315708e40951a7826

* Look in /usr/local/lib/node for modules, so that there's a way
  to install modules globally (Issac Schlueter)

* SSL improvements (Rhys Jones, Paulo Matias)

* Added c-ares headers for linux-arm (Jonathan Knezek)

* Add symbols to release build

* HTTP upgrade improvements, docs (Micheil Smith)

* HTTP server emits 'clientError' instead of printing message

* Bugfix: Don't emit 'error' twice from http.Client

* Bugfix: Ignore SIGPIPE

* Bugfix: destroy() instead of end() http connection at end of
  pipeline

* Bugfix: http.Client may be prematurely released back to the
  free pool.  (Thomas Lee)

* Upgrade V8 to 2.2.8


2010.04.29, Version 0.1.93, 557ba6bd97bad3afe0f9bd3ac07efac0a39978c1

  * Fixed no 'end' event on long chunked HTTP messages
    https://github.com/joyent/node/issues/77

  * Remove legacy modules http_old and tcp_old

  * Support DNS MX queries (Jérémy Lal)

  * Fix large socket write (tlb@tlb.org)

  * Fix child process exit codes (Felix Geisendörfer)

  * Allow callers to disable PHP/Rails style parameter munging in
    querystring.stringify (Thomas Lee)

  * Upgrade V8 to 2.2.6


2010.04.23, Version 0.1.92, caa828a242f39b6158084ef4376355161c14fe34

  * OpenSSL support. Still undocumented (see tests). (Rhys Jones)

  * API: Unhandled 'error' events throw.

  * Script class with eval-function-family in binding('evals') plus tests.
    (Herbert Vojcik)

  * stream.setKeepAlive (Julian Lamb)

  * Bugfix: Force no body on http 204 and 304

  * Upgrade Waf to 1.5.16, V8 to 2.2.4.2


2010.04.15, Version 0.1.91, 311d7dee19034ff1c6bc9098c36973b8d687eaba

  * Add incoming.httpVersion

  * Object.prototype problem with C-Ares binding

  * REPL can be run from multiple different streams. (Matt Ranney)

  * After V8 heap is compact, don't use a timer every 2 seconds.

  * Improve nextTick implementation.

  * Add primative support for Upgrading HTTP connections.
    (See commit log for docs 760bba5)

  * Add timeout and maxBuffer options to child_process.exec

  * Fix bugs.

  * Upgrade V8 to 2.2.3.1


2010.04.09, Version 0.1.90, 07e64d45ffa1856e824c4fa6afd0442ba61d6fd8

  * Merge writing of networking system (net2)
   - New Buffer object for binary data.
   - Support UNIX sockets, Pipes
   - Uniform stream API
   - Currently no SSL
   - Legacy modules can be accessed at 'http_old' and 'tcp_old'

  * Replace udns with c-ares. (Krishna Rajendran)

  * New documentation system using Markdown and Ronn
    (Tim Caswell, Micheil Smith)

  * Better idle-time GC

  * Countless small bug fixes.

  * Upgrade V8 to 2.2.X, WAF 1.5.15


2010.03.19, Version 0.1.33, 618296ef571e873976f608d91a3d6b9e65fe8284

  * Include lib/ directory in node executable. Compile on demand.

  * evalcx clean ups (Isaac Z. Schlueter, Tim-Smart)

  * Various fixes, clean ups

  * V8 upgraded to 2.1.5


2010.03.12, Version 0.1.32, 61c801413544a50000faa7f58376e9b33ba6254f

  * Optimize event emitter for single listener

  * Add process.evalcx, require.registerExtension (Tim Smart)

  * Replace --cflags with --vars

  * Fix bugs in fs.create*Stream (Felix Geisendörfer)

  * Deprecate process.mixin, process.unloop

  * Remove the 'Error: (no message)' exceptions, print stack
    trace instead

  * INI parser bug fixes (Isaac Schlueter)

  * FreeBSD fixes (Vanilla Hsu)

  * Upgrade to V8 2.1.3, WAF 1.5.14a, libev


2010.03.05, Version 0.1.31, 39b63dfe1737d46a8c8818c92773ef181fd174b3

  * API: - Move process.watchFile into fs module
         - Move process.inherits to sys

  * Improve Solaris port

  * tcp.Connection.prototype.write now returns boolean to indicate if
    argument was flushed to the kernel buffer.

  * Added fs.link, fs.symlink, fs.readlink, fs.realpath
    (Rasmus Andersson)

  * Add setgid,getgid (James Duncan)

  * Improve sys.inspect (Benjamin Thomas)

  * Allow passing env to child process (Isaac Schlueter)

  * fs.createWriteStream, fs.createReadStream (Felix Geisendörfer)

  * Add INI parser (Rob Ellis)

  * Bugfix: fs.readFile handling encoding (Jacek Becela)

  * Upgrade V8 to 2.1.2


2010.02.22, Version 0.1.30, bb0d1e65e1671aaeb21fac186b066701da0bc33b

  * Major API Changes

    - Promises removed. See
      http://groups.google.com/group/nodejs/msg/426f3071f3eec16b
      http://groups.google.com/group/nodejs/msg/df199d233ff17efa
      The API for fs was

         fs.readdir("/usr").addCallback(function (files) {
           puts("/usr files: " + files);
         });

      It is now

         fs.readdir("/usr", function (err, files) {
           if (err) throw err;
           puts("/usr files: " + files);
         });

    - Synchronous fs operations exposed, use with care.

    - tcp.Connection.prototype.readPause() and readResume()
      renamed to pause() and resume()

    - http.ServerResponse.prototype.sendHeader() renamed to
      writeHeader(). Now accepts reasonPhrase.

  * Compact garbage on idle.

  * Configurable debug ports, and --debug-brk (Zoran Tomicic)

  * Better command line option parsing (Jeremy Ashkenas)

  * Add fs.chmod (Micheil Smith), fs.lstat (Isaac Z. Schlueter)

  * Fixes to process.mixin (Rasmus Andersson, Benjamin Thomas)

  * Upgrade V8 to 2.1.1


2010.02.17, Version 0.1.29, 87d5e5b316a4276bcf881f176971c1a237dcdc7a

  * Major API Changes
    - Remove 'file' module
    - require('posix') -----------------> require('fs')
    - fs.cat ---------------------------> fs.readFile
    - file.write -----------------------> fs.writeFile
    - TCP 'receive' event --------------> 'data'
    - TCP 'eof' event ------------------> 'end'
    - TCP send() -----------------------> write()
    - HTTP sendBody() ------------------> write()
    - HTTP finish() --------------------> close()
    - HTTP 'body' event ----------------> 'data'
    - HTTP 'complete' event ------------> 'end'
    - http.Client.prototype.close() (formerly finish()) no longer
      takes an argument. Add the 'response' listener manually.
    - Allow strings for the flag argument to fs.open
      ("r", "r+", "w", "w+", "a", "a+")

  * Added multiple arg support for sys.puts(), print(), etc.
    (tj@vision-media.ca)

  * sys.inspect(Date) now shows the date value (Mark Hansen)

  * Calculate page size with getpagesize for armel (Jérémy Lal)

  * Bugfix: stderr flushing.

  * Bugfix: Promise late chain (Yuichiro MASUI)

  * Bugfix: wait() on fired promises
    (Felix Geisendörfer, Jonas Pfenniger)

  * Bugfix: Use InstanceTemplate() instead of PrototypeTemplate() for
    accessor methods. Was causing a crash with Eclipse debugger.
    (Zoran Tomicic)

  * Bugfix: Throw from connection.connect if resolving.
    (Reported by James Golick)


2010.02.09, Version 0.1.28, 49de41ef463292988ddacfb01a20543b963d9669

  * Use Google's jsmin.py which can be used for evil.

  * Add posix.truncate()

  * Throw errors from server.listen()

  * stdio bugfix (test by Mikeal Rogers)

  * Module system refactor (Felix Geisendörfer, Blaine Cook)

  * Add process.setuid(), getuid() (Michael Carter)

  * sys.inspect refactor (Tim Caswell)

  * Multipart library rewrite (isaacs)


2010.02.03, Version 0.1.27, 0cfa789cc530848725a8cb5595224e78ae7b9dd0

  * Implemented __dirname (Felix Geisendörfer)

  * Downcase process.ARGV, process.ENV, GLOBAL
    (now process.argv, process.env, global)

  * Bug Fix: Late promise promise callbacks firing
    (Felix Geisendörfer, Jonas Pfenniger)

  * Make assert.AssertionError instance of Error

  * Removed inline require call for querystring
    (self@cloudhead.net)

  * Add support for MX, TXT, and SRV records in DNS module.
    (Blaine Cook)

  * Bugfix: HTTP client automatically reconnecting

  * Adding OS X .dmg build scripts. (Standa Opichal)

  * Bugfix: ObjectWrap memory leak

  * Bugfix: Multipart handle Content-Type headers with charset
    (Felix Geisendörfer)

  * Upgrade http-parser to fix header overflow attack.

  * Upgrade V8 to 2.1.0

  * Various other bug fixes, performance improvements.


2010.01.20, Version 0.1.26, da00413196e432247346d9e587f8c78ce5ceb087

  * Bugfix, HTTP eof causing crash (Ben Williamson)

  * Better error message on SyntaxError

  * API: Move Promise and EventEmitter into 'events' module

  * API: Add process.nextTick()

  * Allow optional params to setTimeout, setInterval
    (Micheil Smith)

  * API: change some Promise behavior (Felix Geisendörfer)
    - Removed Promise.cancel()
    - Support late callback binding
    - Make unhandled Promise errors throw an exception

  * Upgrade V8 to 2.0.6.1

  * Solaris port (Erich Ocean)


2010.01.09, Version 0.1.25, 39ca93549af91575ca9d4cbafd1e170fbcef3dfa

  * sys.inspect() improvements (Tim Caswell)

  * path module improvements (isaacs, Benjamin Thomas)

  * API: request.uri -> request.url
    It is no longer an object, but a string. The 'url' module
    was addded to parse that string. That is, node no longer
    parses the request URL automatically.

       require('url').parse(request.url)

    is roughly equivlent to the old request.uri object.
    (isaacs)

  * Bugfix: Several libeio related race conditions.

  * Better errors for multipart library (Felix Geisendörfer)

  * Bugfix: Update node-waf version to 1.5.10

  * getmem for freebsd (Vanilla Hsu)


2009.12.31, Version 0.1.24, 642c2773a7eb2034f597af1cd404b9e086b59632

  * Bugfix: don't chunk responses to HTTP/1.0 clients, even if
    they send Connection: Keep-Alive (e.g. wget)

  * Bugfix: libeio race condition

  * Bugfix: Don't segfault on unknown http method

  * Simplify exception reporting

  * Upgrade V8 to 2.0.5.4


2009.12.22, Version 0.1.23, f91e347eeeeac1a8bd6a7b462df0321b60f3affc

  * Bugfix: require("../blah") issues (isaacs)

  * Bugfix: posix.cat (Jonas Pfenniger)

  * Do not pause request for multipart parsing (Felix Geisendörfer)


2009.12.19, Version 0.1.22, a2d809fe902f6c4102dba8f2e3e9551aad137c0f

  * Bugfix: child modules get wrong id with "index.js" (isaacs)

  * Bugfix: require("../foo") cycles (isaacs)

  * Bugfix: require() should throw error if module does.

  * New URI parser stolen from Narwhal (isaacs)

  * Bugfix: correctly check kqueue and epoll. (Rasmus Andersson)

  * Upgrade WAF to 1.5.10

  * Bugfix: posix.statSync() was crashing

  * Statically define string symbols for performance improvement

  * Bugfix: ARGV[0] weirdness

  * Added superCtor to ctor.super_ instead superCtor.prototype.
    (Johan Dahlberg)

  * http-parser supports webdav methods

  * API: http.Client.prototype.request() (Christopher Lenz)


2009.12.06, Version 0.1.21, c6affb64f96a403a14d20035e7fbd6d0ce089db5

  * Feature: Add HTTP client TLS support (Rhys Jones)

  * Bugfix: use --jobs=1 with WAF

  * Bugfix: Don't use chunked encoding for 1.0 requests

  * Bugfix: Duplicated header weren't handled correctly

  * Improve sys.inspect (Xavier Shay)

  * Upgrade v8 to 2.0.3

  * Use CommonJS assert API (Felix Geisendörfer, Karl Guertin)


2009.11.28, Version 0.1.20, aa42c6790da8ed2cd2b72051c07f6251fe1724d8

  * Add gnutls version to configure script

  * Add V8 heap info to process.memoryUsage()

  * process.watchFile callback has 2 arguments with the stat object
    (choonkeat@gmail.com)


2009.11.28, Version 0.1.19, 633d6be328708055897b72327b88ac88e158935f

  * Feature: Initial TLS support for TCP servers and clients.
    (Rhys Jones)

  * Add options to process.watchFile()

  * Add process.umask() (Friedemann Altrock)

  * Bugfix: only detach timers when active.

  * Bugfix: lib/file.js write(), shouldn't always emit errors or success
    (onne@onnlucky.com)

  * Bugfix: Memory leak in fs.write
    (Reported by onne@onnlucky.com)

  * Bugfix: Fix regular expressions detecting outgoing message headers.
    (Reported by Elliott Cable)

  * Improvements to Multipart parser (Felix Geisendörfer)

  * New HTTP parser

  * Upgrade v8 to 2.0.2


2009.11.17, Version 0.1.18, 027829d2853a14490e6de9fc5f7094652d045ab8

  * Feature: process.watchFile() process.unwatchFile()

  * Feature: "uncaughtException" event on process
    (Felix Geisendörfer)

  * Feature: 'drain' event to tcp.Connection

  * Bugfix: Promise.timeout() blocked the event loop
    (Felix Geisendörfer)

  * Bugfix: sendBody() and chunked utf8 strings
    (Felix Geisendörfer)

  * Supply the strerror as a second arg to the tcp.Connection close
    event (Johan Sørensen)

  * Add EventEmitter.removeListener (frodenius@gmail.com)

  * Format JSON for inspecting objects (Felix Geisendörfer)

  * Upgrade libev to latest CVS


2009.11.07, Version 0.1.17, d1f69ef35dac810530df8249d523add168e09f03

  * Feature: process.chdir() (Brandon Beacher)

  * Revert http parser upgrade. (b893859c34f05db5c45f416949ebc0eee665cca6)
    Broke keep-alive.

  * API: rename process.inherits to sys.inherits


2009.11.03, Version 0.1.16, 726865af7bbafe58435986f4a193ff11c84e4bfe

  * API: Use CommonJS-style module requiring
    - require("/sys.js") becomes require("sys")
    - require("circle.js") becomes require("./circle")
    - process.path.join() becomes require("path").join()
    - __module becomes module

  * API: Many namespacing changes
    - Move node.* into process.*
    - Move node.dns into module "dns"
    - Move node.fs into module "posix"
    - process is no longer the global object. GLOBAL is.

  For more information on the API changes see:
    http://thread.gmane.org/gmane.comp.lang.javascript.nodejs/6
    http://thread.gmane.org/gmane.comp.lang.javascript.nodejs/14

  * Feature: process.platform, process.memoryUsage()

  * Feature: promise.cancel() (Felix Geisendörfer)

  * Upgrade V8 to 1.3.18


2009.10.28, Version 0.1.15, eca2de73ed786b935507fd1c6faccd8df9938fd3

  * Many build system fixes (esp. for OSX users)

  * Feature: promise.timeout() (Felix Geisendörfer)

  * Feature: Added external interface for signal handlers, process.pid, and
    process.kill() (Brandon Beacher)

  * API: Rename node.libraryPaths to require.paths

  * Bugfix: 'data' event for stdio should emit a string

  * Large file support

  * Upgrade http_parser

  * Upgrade v8 to 1.3.16


2009.10.09, Version 0.1.14, b12c809bb84d1265b6a4d970a5b54ee8a4890513

  * Feature: Improved addon builds with node-waf

  * Feature: node.SignalHandler (Brandon Beacher)

  * Feature: Enable V8 debugging (but still need to make a debugger)

  * API: Rename library /utils.js to /sys.js

  * Clean up Node's build system

  * Don't use parseUri for HTTP server

  * Remove node.pc

  * Don't use /bin/sh to create child process except with exec()

  * API: Add __module to reference current module

  * API: Remove include() add node.mixin()

  * Normalize http headers; "Content-Length" becomes "content-length"

  * Upgrade V8 to 1.3.15


2009.09.30, Version 0.1.13, 58493bb05b3da3dc8051fabc0bdea9e575c1a107

  * Feature: Multipart stream parser (Felix Geisendörfer)

  * API: Move node.puts(), node.exec() and others to /utils.js

  * API: Move http, tcp libraries to /http.js and /tcp.js

  * API: Rename node.exit() to process.exit()

  * Bugfix: require() and include() should work in callbacks.

  * Pass the Host header in http.cat calls

  * Add warning when coroutine stack size grows too large.

  * Enhance repl library (Ray Morgan)

  * Bugfix: build script for
      GCC 4.4 (removed -Werror in V8),
      on Linux 2.4,
      and with Python 2.4.4.

  * Add read() and write() to /file.js to read and write
    whole files at once.


2009.09.24, Version 0.1.12, 2f56ccb45e87510de712f56705598b3b4e3548ec

  * Feature: System modules, node.libraryPaths

  * API: Remove "raw" encoding, rename "raws" to "binary".

  * API: Added connection.setNoDElay() to disable Nagle algo.

  * Decrease default TCP server backlog to 128

  * Bugfix: memory leak involving node.fs.* methods.

  * Upgrade v8 to 1.3.13


2009.09.18, Version 0.1.11, 5ddc4f5d0c002bac0ae3d62fc0dc58f0d2d83ec4

  * API: default to utf8 encoding for node.fs.cat()

  * API: add node.exec()

  * API: node.fs.read() takes a normal encoding parameter.

  * API: Change arguments of emit(), emitSuccess(), emitError()

  * Bugfix: node.fs.write() was stack allocating buffer.

  * Bugfix: ReportException shouldn't forget the top frame.

  * Improve buffering for HTTP outgoing messages

  * Fix and reenable x64 macintosh build.

  * Upgrade v8 to 1.3.11


2009.09.11, Version 0.1.10, 12bb0d46ce761e3d00a27170e63b40408c15b558

  * Feature: raw string encoding "raws"

  * Feature: access to environ through "ENV"

  * Feature: add isDirectory, isFile, isSocket, ... methods
    to stats object.

  * Bugfix: Internally use full paths when loading modules
    this fixes a shebang loading problem.

  * Bugfix: Add '--' command line argument for seperating v8
    args from program args.

  * Add man page.

  * Add node-repl

  * Upgrade v8 to 1.3.10

2009.09.05, Version 0.1.9, d029764bb32058389ecb31ed54a5d24d2915ad4c

  * Bugfix: Compile on Snow Leopard.

  * Bugfix: Malformed URIs raising exceptions.

2009.09.04, Version 0.1.8, e6d712a937b61567e81b15085edba863be16ba96

  * Feature: External modules

  * Feature: setTimeout() for node.tcp.Connection

  * Feature: add node.cwd(), node.fs.readdir(), node.fs.mkdir()

  * Bugfix: promise.wait() releasing out of order.

  * Bugfix: Asyncly do getaddrinfo() on Apple.

  * Disable useless evcom error messages.

  * Better stack traces.

  * Built natively on x64.

  * Upgrade v8 to 1.3.9

2009.08.27, Version 0.1.7, f7acef9acf8ba8433d697ad5ed99d2e857387e4b

  * Feature: global 'process' object. Emits "exit".

  * Feature: promise.wait()

  * Feature: node.stdio

  * Feature: EventEmitters emit "newListener" when listeners are
    added

  * API:  Use flat object instead of array-of-arrays for HTTP
    headers.

  * API: Remove buffered file object (node.File)

  * API: require(), include() are synchronous. (Uses
    continuations.)

  * API: Deprecate onLoad and onExit.

  * API: Rename node.Process to node.ChildProcess

  * Refactor node.Process to take advantage of evcom_reader/writer.

  * Upgrade v8 to 1.3.7

2009.08.22, Version 0.1.6, 9c97b1db3099d61cd292aa59ec2227a619f3a7ab

  * Bugfix: Ignore SIGPIPE.

2009.08.21, Version 0.1.5, b0fd3e281cb5f7cd8d3a26bd2b89e1b59998e5ed

  * Bugfix: Buggy connections could crash node.js. Now check
    connection before sending data every time (Kevin van Zonneveld)

  * Bugfix: stdin fd (0) being ignored by node.File. (Abe Fettig)

  * API: Remove connnection.fullClose()

  * API: Return the EventEmitter from addListener for chaining.

  * API: tcp.Connection "disconnect" event renamed to "close"

  * Upgrade evcom
    Upgrade v8 to 1.3.6

2009.08.13, Version 0.1.4, 0f888ed6de153f68c17005211d7e0f960a5e34f3

  * Major refactor to evcom.

  * Enable test-tcp-many-clients.

  * Add -m32 gcc flag to udns.

  * Add connection.readPause() and connection.readResume()
    Add IncomingMessage.prototype.pause() and resume().

  * Fix http benchmark. Wasn't correctly dispatching.

  * Bugfix: response.setBodyEncoding("ascii") not working.

  * Bugfix: Negative ints in HTTP's on_body and node.fs.read()

  * Upgrade v8 to 1.3.4
    Upgrade libev to 3.8
    Upgrade http_parser to v0.2

2009.08.06, Version 0.1.3, 695f0296e35b30cf8322fd1bd934810403cca9f3

  * Upgrade v8 to 1.3.2

  * Bugfix: node.http.ServerRequest.setBodyEncoding('ascii') not
    working

  * Bugfix: node.encodeUtf8 was broken. (Connor Dunn)

  * Add ranlib to udns Makefile.

  * Upgrade evcom - fix accepting too many connections issue.

  * Initial support for shebang

  * Add simple command line switches

  * Add node.version API


2009.08.01, Version 0.1.2, 025a34244d1cea94d6d40ad7bf92671cb909a96c

  * Add DNS API

  * node.tcp.Server's backlog option is now an argument to listen()

  * Upgrade V8 to 1.3.1

  * Bugfix: Default to chunked for client requests without
    Content-Length.

  * Bugfix: Line numbers in stack traces.

  * Bugfix: negative integers in raw encoding stream

  * Bugfix: node.fs.File was not passing args to promise callbacks.


2009.07.27, Version 0.1.1, 77d407df2826b20e9177c26c0d2bb4481e497937

  * Simplify and clean up ObjectWrap.

  * Upgrade liboi (which is now called evcom)
    Upgrade libev to 3.7
    Upgrade V8 to 1.2.14

  * Array.prototype.encodeUtf8 renamed to node.encodeUtf8(array)

  * Move EventEmitter.prototype.emit() completely into C++.

  * Bugfix: Fix memory leak in event emitters.
    http://groups.google.com/group/nodejs/browse_thread/thread/a8d1dfc2fd57a6d1

  * Bugfix: Had problems reading scripts with non-ascii characters.

  * Bugfix: Fix Detach() in node::Server

  * Bugfix: Sockets not properly reattached if reconnected during
    disconnect event.

  * Bugfix: Server-side clients not attached between creation and
    on_connect.

  * Add 'close' event to node.tcp.Server

  * Simplify and clean up http.js. (Takes more advantage of event
    infrastructure.)

  * Add benchmark scripts. Run with "make benchmark".


2009.06.30, Version 0.1.0, 0fe44d52fe75f151bceb59534394658aae6ac328

  * Update documentation, use asciidoc.

  * EventEmitter and Promise interfaces. (Breaks previous API.)

  * Remove node.Process constructor in favor of node.createProcess

  * Add -m32 flags for compiling on x64 platforms.
    (Thanks to András Bártházi)

  * Upgrade v8 to 1.2.10 and libev to 3.6

  * Bugfix: Timer::RepeatSetter wasn't working.

  * Bugfix: Spawning many processes in a loop
    (reported by Felix Geisendörfer)


2009.06.24, Version 0.0.6, fbe0be19ebfb422d8fa20ea5204c1713e9214d5f

  * Load modules via HTTP URLs (Urban Hafner)

  * Bugfix: Add HTTPConnection->size() and HTTPServer->size()

  * New node.Process API

  * Clean up build tools, use v8's test runner.

  * Use ev_unref() instead of starting/stopping the eio thread
    pool watcher.


2009.06.18, Version 0.0.5, 3a2b41de74b6c343b8464a68eff04c4bfd9aebea

  * Support for IPv6

  * Remove namespace node.constants

  * Upgrade v8 to 1.2.8.1

  * Accept ports as strings in the TCP client and server.

  * Bugfix: HTTP Client race

  * Bugfix: freeaddrinfo() wasn't getting called after
    getaddrinfo() for TCP servers

  * Add "opening" to TCP client readyState

  * Add remoteAddress to TCP client

  * Add global print() function.


2009.06.13, Version 0.0.4, 916b9ca715b229b0703f0ed6c2fc065410fb189c

 * Add interrupt() method to server-side HTTP requests.

 * Bugfix: onBodyComplete was not getting called on server-side
   HTTP


2009.06.11, Version 0.0.3, 6e0dfe50006ae4f5dac987f055e0c9338662f40a

 * Many bug fixes including the problem with http.Client on
   macintosh

 * Upgrades v8 to 1.2.7

 * Adds onExit hook

 * Guard against buffer overflow in http parser

 * require() and include() now need the ".js" extension

 * http.Client uses identity transfer encoding by default.<|MERGE_RESOLUTION|>--- conflicted
+++ resolved
@@ -1,4 +1,3 @@
-<<<<<<< HEAD
 2015.03.23, Version 0.12.1 (Stable)
 
 * openssl: upgrade to 1.0.1m (Addressing multiple CVES)
@@ -954,15 +953,12 @@
 * console: `console.dir()` bypasses inspect() methods (Nathan Rajlich)
 
 
-2015.03.11, Version 0.10.37 (Maintenance)
-=======
 2015.03.23, Version 0.10.38 (Maintenance)
 
 * openssl: upgrade to 1.0.1m (Addressing multiple CVEs)
 
 
 2015.03.11, Version 0.10.37 (Maintenance), 7d6b5b1d5ba726331f9ccaaae59af7cd53eee82e
->>>>>>> 7edfd5f6
 
 * uv: update to 0.10.36 (CVE-2015-0278)
 
